--- conflicted
+++ resolved
@@ -15,10 +15,7 @@
 [dependencies]
 anyhow = { workspace = true }
 clap = { workspace = true }
-<<<<<<< HEAD
-=======
 ctrlc = { workspace = true }
->>>>>>> 831ae12e
 log = { workspace = true }
 pyo3 = { workspace = true, features = ["auto-initialize"] }
 savant_rs = { workspace = true }
