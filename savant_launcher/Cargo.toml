--- conflicted
+++ resolved
@@ -15,12 +15,8 @@
 [dependencies]
 anyhow = { workspace = true }
 clap = { workspace = true }
-<<<<<<< HEAD
 ctrlc = { workspace = true }
-log = "0.4.22"
-=======
 log = { workspace = true }
->>>>>>> 7068cc48
 pyo3 = { workspace = true, features = ["auto-initialize"] }
 savant_rs = { workspace = true }
 # savant_core_py = { workspace = true }
