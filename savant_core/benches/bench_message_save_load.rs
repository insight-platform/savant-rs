--- conflicted
+++ resolved
@@ -1,8 +1,4 @@
-<<<<<<< HEAD
-use criterion::{black_box, criterion_group, criterion_main, Criterion};
-=======
 use criterion::{criterion_group, criterion_main, Criterion};
->>>>>>> 495f1e7b
 use savant_core::match_query::MatchQuery;
 use savant_core::message::{load_message, save_message, Message};
 use savant_core::primitives::eos::EndOfStream;
@@ -11,18 +7,10 @@
 use savant_core::primitives::object::ObjectOperations;
 use savant_core::primitives::WithAttributes;
 use savant_core::test::gen_frame;
-<<<<<<< HEAD
-
-fn message_save_load_benchmarks(c: &mut Criterion) {
-    let mut group = c.benchmark_group("message_save_load");
-    
-=======
 use std::hint::black_box;
 
 fn message_save_load_benchmarks(c: &mut Criterion) {
     let mut group = c.benchmark_group("message_save_load");
-
->>>>>>> 495f1e7b
     group.bench_function("video_frame", |b| {
         let message = Message::video_frame(&gen_frame());
         b.iter(|| {
@@ -30,56 +18,6 @@
             let m = black_box(load_message(&res));
             assert!(m.is_video_frame());
         })
-<<<<<<< HEAD
-    });
-    
-    group.bench_function("eos", |b| {
-        let eos = EndOfStream::new("test".to_string());
-        let message = Message::end_of_stream(eos);
-        b.iter(|| {
-            let res = black_box(save_message(&message).unwrap());
-            let m = black_box(load_message(&res));
-            assert!(m.is_end_of_stream());
-        })
-    });
-    
-    group.bench_function("batch", |b| {
-        let mut batch = VideoFrameBatch::new();
-        batch.add(1, gen_frame());
-        batch.add(2, gen_frame());
-        batch.add(3, gen_frame());
-        batch.add(4, gen_frame());
-        let message = Message::video_frame_batch(&batch);
-        b.iter(|| {
-            let res = black_box(save_message(&message).unwrap());
-            let m = black_box(load_message(&res));
-            assert!(m.is_video_frame_batch());
-        })
-    });
-    
-    group.bench_function("frame_update", |b| {
-        let f = gen_frame();
-        let mut update = VideoFrameUpdate::default();
-        for o in f.access_objects(&MatchQuery::Idle) {
-            update.add_object(o.detached_copy(), None);
-        }
-        let attrs = f.get_attributes();
-        for (namespace, label) in attrs {
-            update.add_frame_attribute(f.get_attribute(&namespace, &label).unwrap());
-        }
-        let message = Message::video_frame_update(update);
-        
-        b.iter(|| {
-            let res = black_box(save_message(&message).unwrap());
-            let m = black_box(load_message(&res));
-            assert!(m.is_video_frame_update());
-        })
-    });
-    
-    group.finish();
-}
-
-=======
     });
 
     group.bench_function("eos", |b| {
@@ -128,6 +66,5 @@
     group.finish();
 }
 
->>>>>>> 495f1e7b
 criterion_group!(benches, message_save_load_benchmarks);
 criterion_main!(benches);