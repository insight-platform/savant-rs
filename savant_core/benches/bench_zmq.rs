--- conflicted
+++ resolved
@@ -1,8 +1,4 @@
-<<<<<<< HEAD
-use criterion::{black_box, criterion_group, criterion_main, Criterion};
-=======
 use criterion::{criterion_group, criterion_main, Criterion};
->>>>>>> 495f1e7b
 use savant_core::message::Message;
 use savant_core::test::gen_frame;
 use savant_core::transport::zeromq::reader::ReaderResult;
@@ -15,29 +11,13 @@
 
 fn zmq_benchmarks(c: &mut Criterion) {
     let mut group = c.benchmark_group("zmq");
-<<<<<<< HEAD
-    
-=======
 
->>>>>>> 495f1e7b
     group.bench_function("dealer_router", |b| {
         let path = "/tmp/test/dealer-router";
         std::fs::remove_dir_all(path).unwrap_or_default();
 
         let reader = Reader::<NoopResponder, ZmqSocketProvider>::new(
             &ReaderConfig::new()
-<<<<<<< HEAD
-                .url(&format!("router+bind:ipc://{}", path)).expect("Failed to set URL")
-                .with_fix_ipc_permissions(Some(0o777)).expect("Failed to set permissions")
-                .build().expect("Failed to build reader config"),
-        ).expect("Failed to create reader");
-
-        let mut writer = Writer::<NoopResponder, ZmqSocketProvider>::new(
-            &WriterConfig::new()
-                .url(&format!("dealer+connect:ipc://{}", path)).expect("Failed to set URL")
-                .build().expect("Failed to build writer config"),
-        ).expect("Failed to create writer");
-=======
                 .url(&format!("router+bind:ipc://{}", path))
                 .expect("Failed to set URL")
                 .with_fix_ipc_permissions(Some(0o777))
@@ -55,8 +35,6 @@
                 .expect("Failed to build writer config"),
         )
         .expect("Failed to create writer");
->>>>>>> 495f1e7b
-
         let reader_thread = thread::spawn(move || loop {
             let res = reader.receive();
             if res.is_err() {
@@ -83,15 +61,11 @@
         let m = Message::video_frame(&gen_frame());
         b.iter(|| {
             for _ in 0..100 {
-<<<<<<< HEAD
-                let res = black_box(writer.send_message("test", &m, &[&[0; 128 * 1024]]).expect("Failed to send message"));
-=======
                 let res = black_box(
                     writer
                         .send_message("test", &m, &[&[0; 128 * 1024]])
                         .expect("Failed to send message"),
                 );
->>>>>>> 495f1e7b
                 assert!(matches!(res, WriterResult::Success { .. }));
             }
         });
@@ -106,63 +80,6 @@
 
         let mut reader = NonBlockingReader::new(
             &ReaderConfig::new()
-<<<<<<< HEAD
-                .url(&format!("router+bind:ipc://{}", path)).expect("Failed to set URL")
-                .with_fix_ipc_permissions(Some(0o777)).expect("Failed to set permissions")
-                .with_receive_timeout(1000).expect("Failed to set timeout")
-                .build().expect("Failed to build reader config"),
-            100,
-        ).expect("Failed to create reader");
-        reader.start().expect("Failed to start reader");
-
-        let mut writer = NonBlockingWriter::new(
-            &WriterConfig::new()
-                .url(&format!("dealer+connect:ipc://{}", path)).expect("Failed to set URL")
-                .build().expect("Failed to build writer config"),
-            100,
-        ).expect("Failed to create writer");
-        writer.start().expect("Failed to start writer");
-
-        let reader_thread = thread::spawn(move || {
-            let mut reader = reader;
-            loop {
-                let res = reader.receive();
-                if res.is_err() {
-                    break;
-                }
-                if let Ok(res) = res {
-                    match res {
-                        ReaderResult::Message { message, .. } if message.is_end_of_stream() => {
-                            break;
-                        }
-                        ReaderResult::Message {
-                            message: _,
-                            topic,
-                            routing_id,
-                            data,
-                        } if topic == b"test" && routing_id.is_some() && data.len() == 1 => {}
-                        _ => {
-                            panic!("Unexpected result: {:?}", res);
-                        }
-                    }
-                }
-            }
-            let _ = reader.shutdown();
-        });
-
-        let m = Message::video_frame(&gen_frame());
-
-        b.iter(|| {
-            let mut results = Vec::new();
-            for _ in 0..100 {
-                results.push(writer.send_message("test", &m, &[&[0; 128 * 1024]]).expect("Failed to send message"));
-            }
-            results.into_iter().for_each(|r| {
-                assert!(matches!(r.get(), Ok(WriterResult::Success { .. })));
-            });
-        });
-
-=======
                 .url(&format!("router+bind:ipc://{}", path))
                 .expect("Failed to set URL")
                 .with_fix_ipc_permissions(Some(0o777))
@@ -230,21 +147,14 @@
             });
         });
 
->>>>>>> 495f1e7b
         writer.send_eos("test").expect("Failed to send EOS");
         thread::sleep(std::time::Duration::from_millis(1000));
         writer.shutdown().expect("Failed to shutdown writer");
         reader_thread.join().unwrap();
     });
-    
+
     group.finish();
 }
 
-<<<<<<< HEAD
-=======
-    group.finish();
-}
-
->>>>>>> 495f1e7b
 criterion_group!(benches, zmq_benchmarks);
 criterion_main!(benches);