<<<<<<< HEAD
use criterion::{black_box, criterion_group, criterion_main, Criterion};
use savant_core::primitives::rust::VideoFrameProxy;
use savant_core::protobuf::{from_pb, ToProtobuf};
use savant_core::test::gen_frame;

fn frame_pb_benchmarks(c: &mut Criterion) {
    let mut group = c.benchmark_group("frame_protobuf");

=======
use criterion::{criterion_group, criterion_main, Criterion};
use savant_core::primitives::rust::VideoFrameProxy;
use savant_core::protobuf::{from_pb, ToProtobuf};
use savant_core::test::gen_frame;
use std::hint::black_box;

fn frame_pb_benchmarks(c: &mut Criterion) {
    let mut group = c.benchmark_group("frame_protobuf");

>>>>>>> 495f1e7b
    group.bench_function("save_load_video_frame_pb", |b| {
        let frame = gen_frame();
        b.iter(|| {
            let res = black_box(frame.to_pb().unwrap());
            black_box(from_pb::<savant_core::protobuf::VideoFrame, VideoFrameProxy>(&res).unwrap());
        })
    });

    group.finish();
}

criterion_group!(benches, frame_pb_benchmarks);
criterion_main!(benches);<|MERGE_RESOLUTION|>--- conflicted
+++ resolved
@@ -1,13 +1,3 @@
-<<<<<<< HEAD
-use criterion::{black_box, criterion_group, criterion_main, Criterion};
-use savant_core::primitives::rust::VideoFrameProxy;
-use savant_core::protobuf::{from_pb, ToProtobuf};
-use savant_core::test::gen_frame;
-
-fn frame_pb_benchmarks(c: &mut Criterion) {
-    let mut group = c.benchmark_group("frame_protobuf");
-
-=======
 use criterion::{criterion_group, criterion_main, Criterion};
 use savant_core::primitives::rust::VideoFrameProxy;
 use savant_core::protobuf::{from_pb, ToProtobuf};
@@ -17,7 +7,6 @@
 fn frame_pb_benchmarks(c: &mut Criterion) {
     let mut group = c.benchmark_group("frame_protobuf");
 
->>>>>>> 495f1e7b
     group.bench_function("save_load_video_frame_pb", |b| {
         let frame = gen_frame();
         b.iter(|| {
