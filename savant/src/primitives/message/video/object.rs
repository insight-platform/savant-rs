use crate::primitives::attribute::{AttributeMethods, Attributive};
use crate::primitives::message::video::frame::BelongingVideoFrame;
use crate::primitives::message::video::object::vector::ObjectVectorView;
use crate::primitives::to_json_value::ToSerdeJsonValue;
use crate::primitives::{Attribute, RBBox, VideoFrame};
use crate::utils::python::no_gil;
use crate::utils::symbol_mapper::get_object_id;
use parking_lot::{RwLock, RwLockReadGuard, RwLockWriteGuard};
use pyo3::{pyclass, pymethods, Py, PyAny};
use rkyv::{with::Skip, Archive, Deserialize, Serialize};
use serde_json::Value;
use std::collections::HashMap;
use std::sync::Arc;

pub mod vector;

#[pyclass]
#[derive(Archive, Deserialize, Serialize, Debug, Clone, derive_builder::Builder)]
#[archive(check_bytes)]
pub struct ObjectTrack {
    #[pyo3(get, set)]
    pub id: i64,
    #[pyo3(get, set)]
    pub bounding_box: RBBox,
}

impl ToSerdeJsonValue for ObjectTrack {
    fn to_serde_json_value(&self) -> Value {
        serde_json::json!({
            "track_id": self.id,
            "track_bounding_box": self.bounding_box.to_serde_json_value(),
        })
    }
}

#[pymethods]
impl ObjectTrack {
    #[new]
    pub fn new(track_id: i64, bounding_box: RBBox) -> Self {
        Self {
            id: track_id,
            bounding_box,
        }
    }
}

#[pyclass]
#[derive(Debug, Clone, PartialEq)]
pub enum ObjectModification {
    Id,
    Creator,
    Label,
    BoundingBox,
    Attributes,
    Confidence,
    Parent,
    Track,
    DrawLabel,
}

impl ToSerdeJsonValue for ObjectModification {
    fn to_serde_json_value(&self) -> serde_json::Value {
        serde_json::json!(format!("{:?}", self))
    }
}

#[derive(Archive, Deserialize, Serialize, Debug, Clone, derive_builder::Builder)]
#[archive(check_bytes)]
pub struct InnerObject {
    pub id: i64,
    pub creator: String,
    pub label: String,
    #[builder(default)]
    pub draw_label: Option<String>,
    pub bbox: RBBox,
    #[builder(default)]
    pub attributes: HashMap<(String, String), Attribute>,
    #[builder(default)]
    pub confidence: Option<f64>,
    #[builder(default)]
    pub(crate) parent_id: Option<i64>,
    #[builder(default)]
    pub track: Option<ObjectTrack>,
    #[with(Skip)]
    #[builder(default)]
    pub modifications: Vec<ObjectModification>,
    #[with(Skip)]
    #[builder(default)]
    pub creator_id: Option<i64>,
    #[with(Skip)]
    #[builder(default)]
    pub label_id: Option<i64>,
    #[with(Skip)]
    #[builder(default)]
    pub(crate) frame: Option<BelongingVideoFrame>,
}

impl Default for InnerObject {
    fn default() -> Self {
        Self {
            id: 0,
            creator: "".to_string(),
            label: "".to_string(),
            draw_label: None,
            bbox: RBBox::default(),
            attributes: HashMap::new(),
            confidence: None,
            parent_id: None,
            track: None,
            modifications: Vec::new(),
            creator_id: None,
            label_id: None,
            frame: None,
        }
    }
}

impl ToSerdeJsonValue for InnerObject {
    fn to_serde_json_value(&self) -> serde_json::Value {
        serde_json::json!({
            "id": self.id,
            "creator": self.creator,
            "label": self.label,
            "draw_label": self.draw_label,
            "bbox": self.bbox.to_serde_json_value(),
            "attributes": self.attributes.values().map(|v| v.to_serde_json_value()).collect::<Vec<_>>(),
            "confidence": self.confidence,
            "parent": self.parent_id,
            "track": self.track.as_ref().map(|t| t.to_serde_json_value()),
            "modifications": self.modifications.iter().map(|m| m.to_serde_json_value()).collect::<Vec<serde_json::Value>>(),
            "frame": self.get_parent_frame_source(),
        })
    }
}

impl InnerObject {
    pub fn get_parent_frame_source(&self) -> Option<String> {
        self.frame.as_ref().and_then(|f| {
            f.inner
                .upgrade()
                .map(|f| f.read_recursive().source_id.clone())
        })
    }
}

#[pyclass]
#[derive(Debug, Clone)]
pub struct VideoObject {
    pub(crate) inner: Arc<RwLock<InnerObject>>,
}

impl ToSerdeJsonValue for VideoObject {
    fn to_serde_json_value(&self) -> serde_json::Value {
        self.inner.read_recursive().to_serde_json_value()
    }
}

impl Attributive for InnerObject {
    fn get_attributes_ref(&self) -> &HashMap<(String, String), Attribute> {
        &self.attributes
    }

    fn get_attributes_ref_mut(&mut self) -> &mut HashMap<(String, String), Attribute> {
        &mut self.attributes
    }

    fn take_attributes(&mut self) -> HashMap<(String, String), Attribute> {
        std::mem::take(&mut self.attributes)
    }

    fn place_attributes(&mut self, attributes: HashMap<(String, String), Attribute>) {
        self.attributes = attributes;
    }
}

impl AttributeMethods for VideoObject {
    fn exclude_temporary_attributes(&self) -> Vec<Attribute> {
        let mut inner = self.inner.write();
        inner.exclude_temporary_attributes()
    }

    fn restore_attributes(&self, attributes: Vec<Attribute>) {
        let mut inner = self.inner.write();
        inner.restore_attributes(attributes)
    }

    fn get_attributes(&self) -> Vec<(String, String)> {
        let inner = self.inner.read_recursive();
        inner.get_attributes()
    }

    fn get_attribute(&self, creator: String, name: String) -> Option<Attribute> {
        let inner = self.inner.read_recursive();
        inner.get_attribute(creator, name)
    }

    fn delete_attribute(&self, creator: String, name: String) -> Option<Attribute> {
        let mut inner = self.inner.write();
        inner.delete_attribute(creator, name)
    }

    fn set_attribute(&self, attribute: Attribute) -> Option<Attribute> {
        let mut inner = self.inner.write();
        inner.set_attribute(attribute)
    }

    fn clear_attributes(&self) {
        let mut inner = self.inner.write();
        inner.clear_attributes()
    }

    fn delete_attributes(&self, creator: Option<String>, names: Vec<String>) {
        let mut inner = self.inner.write();
        inner.delete_attributes(creator, names)
    }

    fn find_attributes(
        &self,
        creator: Option<String>,
        names: Vec<String>,
        hint: Option<String>,
    ) -> Vec<(String, String)> {
        let inner = self.inner.read_recursive();
        inner.find_attributes(creator, names, hint)
    }
}

impl VideoObject {
    pub fn get_parent_id(&self) -> Option<i64> {
        let inner = self.inner.read_recursive();
        inner.parent_id
    }

    pub fn get_inner(&self) -> Arc<RwLock<InnerObject>> {
        self.inner.clone()
    }

    pub fn from_inner_object(object: InnerObject) -> Self {
        Self {
            inner: Arc::new(RwLock::new(object)),
        }
    }

    pub fn from_arced_inner_object(object: Arc<RwLock<InnerObject>>) -> Self {
        Self { inner: object }
    }

    pub fn get_inner_read(&self) -> RwLockReadGuard<InnerObject> {
        let inner = self.inner.read_recursive();
        inner
    }

    pub fn get_inner_write(&self) -> RwLockWriteGuard<InnerObject> {
        let inner = self.inner.write();
        inner
    }

    pub(crate) fn set_parent(&self, parent_opt: Option<i64>) {
        if let Some(parent) = parent_opt {
            if self.get_frame().is_none() {
                panic!("Cannot set parent to the object detached from a frame");
            }
            if self.get_id() == parent {
                panic!("Cannot set parent to itself");
            }
            let f = self.get_frame().unwrap();
            if !f.object_exists(parent) {
                panic!("Cannot set parent to the object which cannot be found in the frame");
            }
        }

        let mut inner = self.inner.write();
        inner.parent_id = parent_opt;
        inner.modifications.push(ObjectModification::Parent);
    }

    pub fn get_parent(&self) -> Option<VideoObject> {
        let frame = self.get_frame();
        let id = self.inner.read_recursive().parent_id?;
        match frame {
            Some(f) => f.get_object(id),
            None => None,
        }
    }

    pub fn get_children(&self) -> Vec<VideoObject> {
        let frame = self.get_frame();
        let id = self.get_id();
        match frame {
            Some(f) => f.get_children(id),
            None => Vec::new(),
        }
    }

    pub(crate) fn attach_to_video_frame(&self, frame: VideoFrame) {
        let mut inner = self.inner.write();
        inner.frame = Some(frame.into());
    }
}

#[pymethods]
impl VideoObject {
    #[classattr]
    const __hash__: Option<Py<PyAny>> = None;

    fn __repr__(&self) -> String {
        format!("{:#?}", self.inner.read_recursive())
    }

    fn __str__(&self) -> String {
        self.__repr__()
    }

    #[allow(clippy::too_many_arguments)]
    #[new]
    pub fn new(
        id: i64,
        creator: String,
        label: String,
        bbox: RBBox,
        attributes: HashMap<(String, String), Attribute>,
        confidence: Option<f64>,
        track: Option<ObjectTrack>,
    ) -> Self {
        let (creator_id, label_id) =
            get_object_id(&creator, &label).map_or((None, None), |(c, o)| (Some(c), Some(o)));

        let object = InnerObject {
            id,
            creator,
            label,
            bbox,
            attributes,
            confidence,
            track,
            creator_id,
            label_id,
            ..Default::default()
        };
        Self {
            inner: Arc::new(RwLock::new(object)),
        }
    }

    pub fn is_spoiled(&self) -> bool {
        let inner = self.inner.read_recursive();
        match inner.frame {
            Some(ref f) => f.inner.upgrade().is_none(),
            None => false,
        }
    }

    pub fn is_detached(&self) -> bool {
        let inner = self.inner.read_recursive();
        inner.frame.is_none()
    }

    pub fn update_track_bbox(&self, bbox: RBBox) {
        let mut inner = self.inner.write();
        if let Some(t) = inner.track.as_mut() {
            t.bounding_box = bbox;
        }
    }

    pub fn detached_copy(&self) -> Self {
        let inner = self.inner.read_recursive();
        let mut new_inner = inner.clone();
        new_inner.parent_id = None;
        new_inner.frame = None;
        Self {
            inner: Arc::new(RwLock::new(new_inner)),
        }
    }

    #[getter]
    #[pyo3(name = "get_children")]
    pub fn get_children_gil(&self) -> ObjectVectorView {
        self.get_children().into()
    }

    #[getter]
    pub fn get_track(&self) -> Option<ObjectTrack> {
        let inner = self.inner.read_recursive();
        inner.track.clone()
    }

    pub fn get_frame(&self) -> Option<VideoFrame> {
        let inner = self.inner.read_recursive();
        inner.frame.as_ref().map(|f| f.into())
    }

    #[getter]
    pub fn get_id(&self) -> i64 {
        self.inner.read_recursive().id
    }

    #[getter]
    pub fn get_creator(&self) -> String {
        self.inner.read_recursive().creator.clone()
    }

    #[getter]
    pub fn get_label(&self) -> String {
        self.inner.read_recursive().label.clone()
    }

    #[getter]
    pub fn get_bbox(&self) -> crate::primitives::RBBox {
        self.inner.read_recursive().bbox.clone()
    }

    #[getter]
    pub fn get_confidence(&self) -> Option<f64> {
        let inner = self.inner.read_recursive();
        inner.confidence
    }

    #[getter]
    pub fn draw_label(&self) -> String {
        let inner = self.inner.read_recursive();
        inner.draw_label.as_ref().unwrap_or(&inner.label).clone()
    }

    #[setter]
    pub fn set_draw_label(&self, draw_label: Option<String>) {
        let mut inner = self.inner.write();
        inner.draw_label = draw_label;
        inner.modifications.push(ObjectModification::DrawLabel);
    }

    #[setter]
    pub fn set_track(&self, track: Option<ObjectTrack>) {
        let mut inner = self.inner.write();
        inner.track = track;
        inner.modifications.push(ObjectModification::Track);
    }

    #[setter]
    pub fn set_id(&self, id: i64) {
        assert!(
            !matches!(self.get_frame(), Some(_)),
            "When object is attached to a frame, it is impossible to change its ID"
        );

        let mut inner = self.inner.write();
        inner.id = id;
        inner.modifications.push(ObjectModification::Id);
    }

    #[setter]
    pub fn set_creator(&self, creator: String) {
        let mut inner = self.inner.write();
        inner.creator = creator;
        inner.modifications.push(ObjectModification::Creator);
    }

    #[setter]
    pub fn set_label(&self, label: String) {
        let mut inner = self.inner.write();
        inner.label = label;
        inner.modifications.push(ObjectModification::Label);
    }

    #[setter]
    pub fn set_bbox(&self, bbox: RBBox) {
        let mut inner = self.inner.write();
        inner.bbox = bbox;
        inner.modifications.push(ObjectModification::BoundingBox);
    }

    #[setter]
    pub fn set_confidence(&self, confidence: Option<f64>) {
        let mut inner = self.inner.write();
        inner.confidence = confidence;
        inner.modifications.push(ObjectModification::Confidence);
    }

    #[getter]
    #[pyo3(name = "attributes")]
    pub fn get_attributes_gil(&self) -> Vec<(String, String)> {
        no_gil(|| self.get_attributes())
    }

    #[pyo3(name = "get_attribute")]
    pub fn get_attribute_gil(&self, creator: String, name: String) -> Option<Attribute> {
        self.get_attribute(creator, name)
    }

    #[pyo3(name = "delete_attribute")]
    pub fn delete_attribute_gil(&mut self, creator: String, name: String) -> Option<Attribute> {
        match self.delete_attribute(creator, name) {
            Some(attribute) => {
                let mut object = self.inner.write();
                object.modifications.push(ObjectModification::Attributes);
                Some(attribute)
            }
            None => None,
        }
    }

    #[pyo3(name = "set_attribute")]
    pub fn set_attribute_gil(&mut self, attribute: Attribute) -> Option<Attribute> {
        {
            let mut object = self.inner.write();
            object.modifications.push(ObjectModification::Attributes);
        }
        self.set_attribute(attribute)
    }

    #[pyo3(name = "clear_attributes")]
    pub fn clear_attributes_gil(&mut self) {
        {
            let mut object = self.inner.write();
            object.modifications.push(ObjectModification::Attributes);
        }
        self.clear_attributes()
    }

    #[pyo3(signature = (creator=None, names=vec![]))]
    #[pyo3(name = "delete_attributes")]
    pub fn delete_attributes_gil(&mut self, creator: Option<String>, names: Vec<String>) {
        no_gil(move || {
            {
                let mut object = self.inner.write();
                object.modifications.push(ObjectModification::Attributes);
            }
            self.delete_attributes(creator, names)
        })
    }

    #[pyo3(name = "find_attributes")]
    #[pyo3(signature = (creator=None, names=vec![], hint=None))]
    pub fn find_attributes_gil(
        &self,
        creator: Option<String>,
        names: Vec<String>,
        hint: Option<String>,
    ) -> Vec<(String, String)> {
        no_gil(|| self.find_attributes(creator, names, hint))
    }

    pub fn take_modifications(&self) -> Vec<ObjectModification> {
        let mut object = self.inner.write();
        std::mem::take(&mut object.modifications)
    }
}

#[cfg(test)]
mod tests {
    use crate::primitives::attribute::AttributeMethods;
    use crate::primitives::message::video::object::InnerObjectBuilder;
<<<<<<< HEAD
    use crate::primitives::{
        AttributeBuilder, AttributeValue, ObjectModification, RBBox, VideoObject,
    };
=======
    use crate::primitives::{AttributeBuilder, AttributeValue, Object, ObjectModification, RBBox};
>>>>>>> ece7cd99
    use crate::test::utils::{gen_frame, s};

    fn get_object() -> VideoObject {
        VideoObject::from_inner_object(
            InnerObjectBuilder::default()
                .id(1)
                .track(None)
                .modifications(vec![])
                .creator("model".to_string())
                .label("label".to_string())
                .bbox(RBBox::new(0.0, 0.0, 1.0, 1.0, None))
                .confidence(Some(0.5))
                .attributes(
                    vec![
                        AttributeBuilder::default()
                            .creator("creator".to_string())
                            .name("name".to_string())
                            .values(vec![AttributeValue::string("value".to_string(), None)])
                            .hint(None)
                            .build()
                            .unwrap(),
                        AttributeBuilder::default()
                            .creator("creator".to_string())
                            .name("name2".to_string())
                            .values(vec![AttributeValue::string("value2".to_string(), None)])
                            .hint(None)
                            .build()
                            .unwrap(),
                        AttributeBuilder::default()
                            .creator("creator2".to_string())
                            .name("name".to_string())
                            .values(vec![AttributeValue::string("value".to_string(), None)])
                            .hint(None)
                            .build()
                            .unwrap(),
                    ]
                    .into_iter()
                    .map(|a| ((a.creator.clone(), a.name.clone()), a))
                    .collect(),
                )
                .parent_id(None)
                .build()
                .unwrap(),
        )
    }

    #[test]
    fn test_delete_attributes() {
        pyo3::prepare_freethreaded_python();

        let obj = get_object();
        obj.delete_attributes(None, vec![]);
        assert_eq!(obj.get_inner_read().attributes.len(), 0);

        let obj = get_object();
        obj.delete_attributes(Some(s("creator")), vec![]);
        assert_eq!(obj.get_attributes().len(), 1);

        let obj = get_object();
        obj.delete_attributes(None, vec![s("name")]);
        assert_eq!(obj.get_inner_read().attributes.len(), 1);

        let t = get_object();
        t.delete_attributes(None, vec![s("name"), s("name2")]);
        assert_eq!(t.get_inner_read().attributes.len(), 0);
    }

    #[test]
    fn test_modifications() {
        let mut t = get_object();
        t.set_label("label2".to_string());
        assert_eq!(t.take_modifications(), vec![ObjectModification::Label]);
        assert_eq!(t.take_modifications(), vec![]);

        t.set_bbox(RBBox::new(0.0, 0.0, 1.0, 1.0, None));
        t.clear_attributes_gil();
        assert_eq!(
            t.take_modifications(),
            vec![
                ObjectModification::BoundingBox,
                ObjectModification::Attributes
            ]
        );
        assert_eq!(t.take_modifications(), vec![]);
    }

    #[test]
    #[should_panic]
    fn self_parent_assignment_panic_trivial() {
        let obj = get_object();
        obj.set_parent(Some(obj.get_id()));
    }

    #[test]
    #[should_panic]
    fn self_parent_assignment_change_id() {
        let obj = get_object();
        let parent = obj.clone();
        parent.set_id(2);
        obj.set_parent(Some(parent.get_id()));
    }

    #[test]
    #[should_panic(expected = "Frame is dropped, you cannot use attached objects anymore")]
    fn try_access_frame_object_after_frame_drop() {
        let f = gen_frame();
        let o = f.get_object(0).unwrap();
        drop(f);
        let _f = o.get_frame().unwrap();
    }

    #[test]
    #[should_panic(expected = "Only detached objects can be attached to a frame.")]
    fn reassign_object_from_dropped_frame_to_new_frame() {
        let f = gen_frame();
        let o = f.get_object(0).unwrap();
        drop(f);
        let f = gen_frame();
        f.delete_objects_by_ids(&[0]);
        f.add_object(&o);
    }

    #[test]
    fn reassign_clean_copy_from_dropped_to_new_frame() {
        let f = gen_frame();
        let o = f.get_object(0).unwrap();
        drop(f);
        let f = gen_frame();
        f.delete_objects_by_ids(&[0]);
        let copy = o.detached_copy();
        assert!(copy.is_detached(), "Clean copy is not attached");
        assert!(!copy.is_spoiled(), "Clean copy must be not spoiled");
        assert!(
            copy.get_parent().is_none(),
            "Clean copy must have no parent"
        );
        f.add_object(&o.detached_copy());
    }
}<|MERGE_RESOLUTION|>--- conflicted
+++ resolved
@@ -66,7 +66,7 @@
 
 #[derive(Archive, Deserialize, Serialize, Debug, Clone, derive_builder::Builder)]
 #[archive(check_bytes)]
-pub struct InnerObject {
+pub struct InnerVideoObject {
     pub id: i64,
     pub creator: String,
     pub label: String,
@@ -95,7 +95,7 @@
     pub(crate) frame: Option<BelongingVideoFrame>,
 }
 
-impl Default for InnerObject {
+impl Default for InnerVideoObject {
     fn default() -> Self {
         Self {
             id: 0,
@@ -115,7 +115,7 @@
     }
 }
 
-impl ToSerdeJsonValue for InnerObject {
+impl ToSerdeJsonValue for InnerVideoObject {
     fn to_serde_json_value(&self) -> serde_json::Value {
         serde_json::json!({
             "id": self.id,
@@ -133,7 +133,7 @@
     }
 }
 
-impl InnerObject {
+impl InnerVideoObject {
     pub fn get_parent_frame_source(&self) -> Option<String> {
         self.frame.as_ref().and_then(|f| {
             f.inner
@@ -146,7 +146,7 @@
 #[pyclass]
 #[derive(Debug, Clone)]
 pub struct VideoObject {
-    pub(crate) inner: Arc<RwLock<InnerObject>>,
+    pub(crate) inner: Arc<RwLock<InnerVideoObject>>,
 }
 
 impl ToSerdeJsonValue for VideoObject {
@@ -155,7 +155,7 @@
     }
 }
 
-impl Attributive for InnerObject {
+impl Attributive for InnerVideoObject {
     fn get_attributes_ref(&self) -> &HashMap<(String, String), Attribute> {
         &self.attributes
     }
@@ -231,26 +231,26 @@
         inner.parent_id
     }
 
-    pub fn get_inner(&self) -> Arc<RwLock<InnerObject>> {
+    pub fn get_inner(&self) -> Arc<RwLock<InnerVideoObject>> {
         self.inner.clone()
     }
 
-    pub fn from_inner_object(object: InnerObject) -> Self {
+    pub fn from_inner_object(object: InnerVideoObject) -> Self {
         Self {
             inner: Arc::new(RwLock::new(object)),
         }
     }
 
-    pub fn from_arced_inner_object(object: Arc<RwLock<InnerObject>>) -> Self {
+    pub fn from_arced_inner_object(object: Arc<RwLock<InnerVideoObject>>) -> Self {
         Self { inner: object }
     }
 
-    pub fn get_inner_read(&self) -> RwLockReadGuard<InnerObject> {
+    pub fn get_inner_read(&self) -> RwLockReadGuard<InnerVideoObject> {
         let inner = self.inner.read_recursive();
         inner
     }
 
-    pub fn get_inner_write(&self) -> RwLockWriteGuard<InnerObject> {
+    pub fn get_inner_write(&self) -> RwLockWriteGuard<InnerVideoObject> {
         let inner = self.inner.write();
         inner
     }
@@ -325,7 +325,7 @@
         let (creator_id, label_id) =
             get_object_id(&creator, &label).map_or((None, None), |(c, o)| (Some(c), Some(o)));
 
-        let object = InnerObject {
+        let object = InnerVideoObject {
             id,
             creator,
             label,
@@ -548,19 +548,15 @@
 #[cfg(test)]
 mod tests {
     use crate::primitives::attribute::AttributeMethods;
-    use crate::primitives::message::video::object::InnerObjectBuilder;
-<<<<<<< HEAD
+    use crate::primitives::message::video::object::InnerVideoObjectBuilder;
     use crate::primitives::{
         AttributeBuilder, AttributeValue, ObjectModification, RBBox, VideoObject,
     };
-=======
-    use crate::primitives::{AttributeBuilder, AttributeValue, Object, ObjectModification, RBBox};
->>>>>>> ece7cd99
     use crate::test::utils::{gen_frame, s};
 
     fn get_object() -> VideoObject {
         VideoObject::from_inner_object(
-            InnerObjectBuilder::default()
+            InnerVideoObjectBuilder::default()
                 .id(1)
                 .track(None)
                 .modifications(vec![])
