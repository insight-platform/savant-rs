use crate::primitives::{VideoFrameBatch, VideoFrameProxy, VideoFrameUpdate};
use hashbrown::HashMap;
use pyo3::prelude::*;

#[derive(Clone, Debug)]
pub struct PipelineStage {
    payload: HashMap<i64, PipelinePayload>,
}

#[pyclass]
#[derive(Clone, Debug, PartialEq)]
pub enum PipelineStagePayloadType {
    Frame,
    Batch,
}

#[derive(Clone, Debug)]
pub enum PipelinePayload {
    Frame(VideoFrameProxy, Vec<VideoFrameUpdate>),
    Batch(VideoFrameBatch, Vec<(i64, VideoFrameUpdate)>),
}

#[derive(Clone, Debug, Default)]
pub struct VideoPipeline {
    pub id_counter: i64,
    pub stages: HashMap<String, PipelineStage>,
    pub stage_types: HashMap<String, PipelineStagePayloadType>,
}

impl VideoPipeline {
    pub fn new() -> Self {
<<<<<<< HEAD
        Self {
            id_counter: 0,
            stages: HashMap::new(),
            stage_types: HashMap::new(),
        }
=======
        Self::default()
>>>>>>> b51a8eb1
    }

    pub fn add_stage(
        &mut self,
        name: &str,
        stage: PipelineStage,
        stage_type: PipelineStagePayloadType,
    ) {
        self.stages.insert(name.to_owned(), stage);
        self.stage_types.insert(name.to_owned(), stage_type);
    }

    pub fn get_stage(&self, name: &str) -> Option<&PipelineStage> {
        self.stages.get(name)
    }

    pub fn get_stage_mut(&mut self, name: &str) -> Option<&mut PipelineStage> {
        self.stages.get_mut(name)
    }

    pub fn get_stage_type(&self, name: &str) -> Option<&PipelineStagePayloadType> {
        self.stage_types.get(name)
    }

    pub fn add_frame_update(
        &mut self,
        stage: &str,
        frame_id: i64,
        update: VideoFrameUpdate,
    ) -> anyhow::Result<()> {
        if let Some(stage) = self.get_stage_mut(stage) {
            if let Some(payload) = stage.payload.get_mut(&frame_id) {
                match payload {
                    PipelinePayload::Frame(_, updates) => {
                        updates.push(update);
                    }
                    _ => anyhow::bail!("Frame update can only be added to a frame payload"),
                }
            } else {
                anyhow::bail!("Frame not found in stage")
            }
        } else {
            anyhow::bail!("Stage not found")
        }
        Ok(())
    }

    pub fn add_batched_frame_update(
        &mut self,
        stage: &str,
        batch_id: i64,
        frame_id: i64,
        update: VideoFrameUpdate,
    ) -> anyhow::Result<()> {
        if let Some(stage) = self.get_stage_mut(stage) {
            if let Some(payload) = stage.payload.get_mut(&batch_id) {
                match payload {
                    PipelinePayload::Batch(_, updates) => {
                        updates.push((frame_id, update));
                    }
                    _ => anyhow::bail!("Batch update can only be added to a batch payload"),
                }
            } else {
                anyhow::bail!("Batch not found in stage")
            }
        } else {
            anyhow::bail!("Stage not found")
        }
        Ok(())
    }

    pub fn add_frame(&mut self, stage: &str, frame: VideoFrameProxy) -> anyhow::Result<i64> {
        if matches!(
            self.get_stage_type(stage),
            Some(PipelineStagePayloadType::Batch)
        ) {
            anyhow::bail!("Stage does not accept batched frames")
        }

        let id_counter = self.id_counter + 1;
        if let Some(stage) = self.get_stage_mut(stage) {
            stage
                .payload
                .insert(id_counter, PipelinePayload::Frame(frame, Vec::new()));
        } else {
            anyhow::bail!("Stage not found")
        }
        self.id_counter = id_counter;
        Ok(self.id_counter)
    }

    pub fn add_batch(&mut self, stage: &str, batch: VideoFrameBatch) -> anyhow::Result<i64> {
        if matches!(
            self.get_stage_type(stage),
            Some(PipelineStagePayloadType::Frame)
        ) {
            anyhow::bail!("Stage does not accept independent frames")
        }
        let id_counter = self.id_counter + 1;
        if let Some(stage) = self.get_stage_mut(stage) {
            stage
                .payload
                .insert(id_counter, PipelinePayload::Batch(batch, Vec::new()));
        } else {
            anyhow::bail!("Stage not found")
        }
        self.id_counter = id_counter;
        Ok(self.id_counter)
    }

    pub fn del(&mut self, stage: &str, id: i64) -> anyhow::Result<()> {
        if let Some(stage) = self.get_stage_mut(stage) {
            stage.payload.remove(&id);
        } else {
            anyhow::bail!("Stage not found")
        }
        Ok(())
    }

    pub fn get_independent_frame(
        &self,
        stage: &str,
        frame_id: i64,
    ) -> anyhow::Result<VideoFrameProxy> {
        if let Some(stage) = self.get_stage(stage) {
            if let Some(payload) = stage.payload.get(&frame_id) {
                match payload {
                    PipelinePayload::Frame(frame, _) => Ok(frame.clone()),
                    _ => anyhow::bail!("Payload must be a frame"),
                }
            } else {
                anyhow::bail!("Frame not found in stage")
            }
        } else {
            anyhow::bail!("Stage not found")
        }
    }

    pub fn get_batched_frame(
        &self,
        stage: &str,
        batch_id: i64,
        frame_id: i64,
    ) -> anyhow::Result<VideoFrameProxy> {
        if let Some(stage) = self.get_stage(stage) {
            if let Some(payload) = stage.payload.get(&batch_id) {
                match payload {
                    PipelinePayload::Batch(batch, _) => {
                        if let Some(frame) = batch.get(frame_id) {
                            Ok(frame)
                        } else {
                            anyhow::bail!("Frame not found in batch")
                        }
                    }
                    _ => anyhow::bail!("Payload must be a batch"),
                }
            } else {
                anyhow::bail!("Batch not found in stage")
            }
        } else {
            anyhow::bail!("Stage not found")
        }
    }

    pub fn get_batch(&self, stage: &str, batch_id: i64) -> anyhow::Result<VideoFrameBatch> {
        if let Some(stage) = self.get_stage(stage) {
            if let Some(payload) = stage.payload.get(&batch_id) {
                match payload {
                    PipelinePayload::Batch(batch, _) => Ok(batch.clone()),
                    _ => anyhow::bail!("Payload must be a batch"),
                }
            } else {
                anyhow::bail!("Batch not found in stage")
            }
        } else {
            anyhow::bail!("Stage not found")
        }
    }

    pub fn apply_updates(&mut self, stage: &str, id: i64) -> anyhow::Result<()> {
        if let Some(stage) = self.get_stage_mut(stage) {
            if let Some(payload) = stage.payload.get_mut(&id) {
                match payload {
                    PipelinePayload::Frame(frame, updates) => {
                        for update in updates.drain(..) {
                            frame.update(&update)?;
                        }
                    }
                    PipelinePayload::Batch(batch, updates) => {
                        for (frame_id, update) in updates.drain(..) {
                            if let Some(frame) = batch.get(frame_id) {
                                frame.update(&update)?;
                            }
                        }
                    }
                }
            } else {
                anyhow::bail!("Payload not found in stage")
            }
        } else {
            anyhow::bail!("Stage not found")
        }
        Ok(())
    }

    pub fn move_as_is(
        &mut self,
        source_stage: &str,
        dest_stage: &str,
        object_ids: Vec<i64>,
    ) -> anyhow::Result<()> {
        if self.get_stage_type(source_stage) != self.get_stage_type(dest_stage) {
            anyhow::bail!("The source stage type must be the same as the destination stage type")
        }

        let source_stage_opt = self.get_stage_mut(source_stage);
        if !source_stage_opt.is_some() {
            anyhow::bail!("Source stage not found")
        }
        drop(source_stage_opt);

        let dest_stage_opt = self.get_stage_mut(dest_stage);
        if !dest_stage_opt.is_some() {
            anyhow::bail!("Destination stage not found")
        }
        drop(dest_stage_opt);

        let source_stage = self.get_stage_mut(source_stage).unwrap();
        let mut removed_objects = Vec::new();
        for id in object_ids {
            if let Some(payload) = source_stage.payload.remove(&id) {
                removed_objects.push((id, payload));
            } else {
                anyhow::bail!("Object not found in source stage")
            }
        }

        let dest_stage = self.get_stage_mut(dest_stage).unwrap();
        for o in removed_objects {
            dest_stage.payload.insert(o.0, o.1);
        }

        Ok(())
    }

    pub fn move_and_pack_frames(
        &mut self,
        source_stage: &str,
        dest_stage: &str,
        frame_ids: Vec<i64>,
    ) -> anyhow::Result<i64> {
        if matches!(
            self.get_stage_type(source_stage),
            Some(PipelineStagePayloadType::Batch)
        ) || matches!(
            self.get_stage_type(dest_stage),
            Some(PipelineStagePayloadType::Frame)
        ) {
            anyhow::bail!("Source stage must contain independent frames and destination stage must contain batched frames")
        }

        let batch_id = self.id_counter + 1;
        let source_stage_opt = self.get_stage_mut(source_stage);
        if !source_stage_opt.is_some() {
            anyhow::bail!("Source stage not found")
        }
        drop(source_stage_opt);

        let dest_stage_opt = self.get_stage_mut(dest_stage);
        if !dest_stage_opt.is_some() {
            anyhow::bail!("Destination stage not found")
        }
        drop(dest_stage_opt);

        let source_stage = self.get_stage_mut(source_stage).unwrap();

        let mut batch = VideoFrameBatch::new();
        let mut batch_updates = Vec::new();
        for id in frame_ids {
            if let Some(payload) = source_stage.payload.remove(&id) {
                match payload {
                    PipelinePayload::Frame(frame, updates) => {
                        batch.add(id, frame);
                        for update in updates {
                            batch_updates.push((id, update));
                        }
                    }
                    _ => anyhow::bail!("Source stage must contain independent frames"),
                }
            }
        }

        let dest_stage = self.get_stage_mut(dest_stage).unwrap();
        dest_stage
            .payload
            .insert(batch_id, PipelinePayload::Batch(batch, batch_updates));

        self.id_counter = batch_id;
        Ok(self.id_counter)
    }

    pub fn move_and_unpack_batch(
        &mut self,
        source_stage: &str,
        dest_stage: &str,
        batch_id: i64,
    ) -> anyhow::Result<()> {
        if matches!(
            self.get_stage_type(source_stage),
            Some(PipelineStagePayloadType::Frame)
        ) || matches!(
            self.get_stage_type(dest_stage),
            Some(PipelineStagePayloadType::Batch)
        ) {
            anyhow::bail!("Source stage must contain batched frames and destination stage must contain independent frames")
        }

        let source_stage_opt = self.get_stage_mut(source_stage);
        if !source_stage_opt.is_some() {
            anyhow::bail!("Source stage not found")
        }
        drop(source_stage_opt);

        let dest_stage_opt = self.get_stage_mut(dest_stage);
        if !dest_stage_opt.is_some() {
            anyhow::bail!("Destination stage not found")
        }
        drop(dest_stage_opt);

        let source_stage = self.get_stage_mut(source_stage).unwrap();
        let (batch, updates) = if let Some(payload) = source_stage.payload.remove(&batch_id) {
            match payload {
                PipelinePayload::Batch(batch, updates) => (batch, updates),
                _ => anyhow::bail!("Source stage must contain batch"),
            }
        } else {
            anyhow::bail!("Batch not found in source stage")
        };

        let dest_stage = self.get_stage_mut(dest_stage).unwrap();
        for (frame_id, frame) in batch.frames {
            dest_stage
                .payload
                .insert(frame_id, PipelinePayload::Frame(frame, Vec::new()));
        }

        for (frame_id, update) in updates {
            if let Some(frame) = dest_stage.payload.get_mut(&frame_id) {
                match frame {
                    PipelinePayload::Frame(_, updates) => {
                        updates.push(update);
                    }
                    _ => anyhow::bail!("Destination stage must contain independent frames"),
                }
            } else {
                anyhow::bail!("Frame not found in destination stage")
            }
        }

        Ok(())
    }
}

#[cfg(test)]
mod tests {}<|MERGE_RESOLUTION|>--- conflicted
+++ resolved
@@ -29,15 +29,7 @@
 
 impl VideoPipeline {
     pub fn new() -> Self {
-<<<<<<< HEAD
-        Self {
-            id_counter: 0,
-            stages: HashMap::new(),
-            stage_types: HashMap::new(),
-        }
-=======
         Self::default()
->>>>>>> b51a8eb1
     }
 
     pub fn add_stage(
