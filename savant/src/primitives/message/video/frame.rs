pub mod frame_update;

use crate::capi::InferenceObjectMeta;
use crate::primitives::attribute::{
    AttributeMethods, AttributeUpdateCollisionResolutionPolicy, Attributive,
    PyAttributeUpdateCollisionResolutionPolicy,
};
use crate::primitives::message::video::object::vector::ObjectVectorView;
use crate::primitives::message::video::object::InnerObject;
use crate::primitives::message::video::query::py::QueryWrapper;
use crate::primitives::message::video::query::{ExecutableQuery, IntExpression, Query};
use crate::primitives::to_json_value::ToSerdeJsonValue;
use crate::primitives::{Attribute, Message, PySetDrawLabelKind, SetDrawLabelKind, VideoObject};
use crate::utils::python::no_gil;
use derive_builder::Builder;
use parking_lot::RwLock;
use pyo3::exceptions::PyValueError;
use pyo3::{pyclass, pymethods, Py, PyAny, PyResult};
use rkyv::{with::Skip, Archive, Deserialize, Serialize};
use serde_json::Value;
use std::collections::HashMap;
use std::fmt::{Debug, Formatter};
use std::mem;
use std::ops::Deref;
use std::sync::{Arc, Weak};

#[pyclass]
#[derive(Archive, Deserialize, Serialize, Debug, PartialEq, Clone)]
#[archive(check_bytes)]
pub struct ExternalFrame {
    #[pyo3(get, set)]
    pub method: String,
    #[pyo3(get, set)]
    pub location: Option<String>,
}

impl ToSerdeJsonValue for ExternalFrame {
    fn to_serde_json_value(&self) -> Value {
        serde_json::json!({
            "method": self.method,
            "location": self.location,
        })
    }
}

#[pymethods]
impl ExternalFrame {
    #[classattr]
    const __hash__: Option<Py<PyAny>> = None;

    fn __repr__(&self) -> String {
        format!("{self:?}")
    }

    fn __str__(&self) -> String {
        self.__repr__()
    }

    #[new]
    pub fn new(method: String, location: Option<String>) -> Self {
        Self { method, location }
    }
}

#[derive(Archive, Deserialize, Serialize, Debug, PartialEq, Clone)]
#[archive(check_bytes)]
pub enum VideoFrameContent {
    External(ExternalFrame),
    Internal(Vec<u8>),
    None,
}

impl ToSerdeJsonValue for VideoFrameContent {
    fn to_serde_json_value(&self) -> Value {
        match self {
            VideoFrameContent::External(data) => {
                serde_json::json!({"external": data.to_serde_json_value()})
            }
            VideoFrameContent::Internal(_) => {
                serde_json::json!({ "internal": Value::Null })
            }
            VideoFrameContent::None => Value::Null,
        }
    }
}

#[pyclass]
#[derive(Debug, Clone)]
#[pyo3(name = "VideoFrameContent")]
pub struct PyVideoFrameContent {
    pub(crate) inner: VideoFrameContent,
}

impl PyVideoFrameContent {
    pub fn new(inner: VideoFrameContent) -> Self {
        Self { inner }
    }
}

#[pymethods]
impl PyVideoFrameContent {
    #[classattr]
    const __hash__: Option<Py<PyAny>> = None;

    fn __repr__(&self) -> String {
        format!("{self:?}")
    }

    fn __str__(&self) -> String {
        self.__repr__()
    }

    #[staticmethod]
    pub fn external(method: String, location: Option<String>) -> Self {
        Self {
            inner: VideoFrameContent::External(ExternalFrame::new(method, location)),
        }
    }

    #[staticmethod]
    pub fn internal(data: Vec<u8>) -> Self {
        Self {
            inner: VideoFrameContent::Internal(data),
        }
    }

    #[staticmethod]
    pub fn none() -> Self {
        Self {
            inner: VideoFrameContent::None,
        }
    }

    #[getter]
    pub fn is_external(&self) -> bool {
        matches!(self.inner, VideoFrameContent::External(_))
    }

    #[getter]
    pub fn is_internal(&self) -> bool {
        matches!(self.inner, VideoFrameContent::Internal(_))
    }

    #[getter]
    pub fn is_none(&self) -> bool {
        matches!(self.inner, VideoFrameContent::None)
    }

    pub fn get_data(&self) -> PyResult<Vec<u8>> {
        match &self.inner {
            VideoFrameContent::Internal(data) => Ok(data.clone()),
            _ => Err(pyo3::exceptions::PyTypeError::new_err(
                "Video data is not stored internally",
            )),
        }
    }

    pub fn get_method(&self) -> PyResult<String> {
        match &self.inner {
            VideoFrameContent::External(data) => Ok(data.method.clone()),
            _ => Err(pyo3::exceptions::PyTypeError::new_err(
                "Video data is not stored externally",
            )),
        }
    }

    pub fn get_location(&self) -> PyResult<Option<String>> {
        match &self.inner {
            VideoFrameContent::External(data) => Ok(data.location.clone()),
            _ => Err(pyo3::exceptions::PyTypeError::new_err(
                "Video data is not stored externally",
            )),
        }
    }
}

#[pyclass]
#[derive(Archive, Deserialize, Serialize, Debug, PartialEq, Clone)]
#[archive(check_bytes)]
pub enum VideoTranscodingMethod {
    Copy,
    Encoded,
}

impl ToSerdeJsonValue for VideoTranscodingMethod {
    fn to_serde_json_value(&self) -> Value {
        serde_json::json!(format!("{:?}", self))
    }
}

#[derive(Archive, Deserialize, Serialize, Debug, PartialEq, Clone)]
#[archive(check_bytes)]
pub enum FrameTransformation {
    InitialSize(u64, u64),
    Scale(u64, u64),
    Padding(u64, u64, u64, u64),
    ResultingSize(u64, u64),
}

impl ToSerdeJsonValue for FrameTransformation {
    fn to_serde_json_value(&self) -> Value {
        match self {
            FrameTransformation::InitialSize(width, height) => {
                serde_json::json!({"initial_size": [width, height]})
            }
            FrameTransformation::Scale(width, height) => {
                serde_json::json!({"scale": [width, height]})
            }
            FrameTransformation::Padding(left, top, right, bottom) => {
                serde_json::json!({"padding": [left, top, right, bottom]})
            }
            FrameTransformation::ResultingSize(width, height) => {
                serde_json::json!({"resulting_size": [width, height]})
            }
        }
    }
}

#[pyclass]
#[derive(Debug, Clone)]
#[pyo3(name = "FrameTransformation")]
pub struct PyFrameTransformation {
    pub(crate) inner: FrameTransformation,
}

impl PyFrameTransformation {
    pub fn new(inner: FrameTransformation) -> Self {
        Self { inner }
    }
}

#[pymethods]
impl PyFrameTransformation {
    #[classattr]
    const __hash__: Option<Py<PyAny>> = None;

    fn __repr__(&self) -> String {
        format!("{:?}", self.inner)
    }

    fn __str__(&self) -> String {
        self.__repr__()
    }

    #[staticmethod]
    pub fn initial_size(width: i64, height: i64) -> Self {
        assert!(width > 0 && height > 0);
        Self {
            inner: FrameTransformation::InitialSize(
                u64::try_from(width).unwrap(),
                u64::try_from(height).unwrap(),
            ),
        }
    }

    #[staticmethod]
    pub fn resulting_size(width: i64, height: i64) -> Self {
        assert!(width > 0 && height > 0);
        Self {
            inner: FrameTransformation::ResultingSize(
                u64::try_from(width).unwrap(),
                u64::try_from(height).unwrap(),
            ),
        }
    }

    #[staticmethod]
    pub fn scale(width: i64, height: i64) -> Self {
        assert!(width > 0 && height > 0);
        Self {
            inner: FrameTransformation::Scale(
                u64::try_from(width).unwrap(),
                u64::try_from(height).unwrap(),
            ),
        }
    }

    #[staticmethod]
    pub fn padding(left: i64, top: i64, right: i64, bottom: i64) -> Self {
        assert!(left >= 0 && top >= 0 && right >= 0 && bottom >= 0);
        Self {
            inner: FrameTransformation::Padding(
                u64::try_from(left).unwrap(),
                u64::try_from(top).unwrap(),
                u64::try_from(right).unwrap(),
                u64::try_from(bottom).unwrap(),
            ),
        }
    }

    #[getter]
    pub fn is_initial_size(&self) -> bool {
        matches!(self.inner, FrameTransformation::InitialSize(_, _))
    }

    #[getter]
    pub fn is_scale(&self) -> bool {
        matches!(self.inner, FrameTransformation::Scale(_, _))
    }

    #[getter]
    pub fn is_padding(&self) -> bool {
        matches!(self.inner, FrameTransformation::Padding(_, _, _, _))
    }

    #[getter]
    pub fn is_resulting_size(&self) -> bool {
        matches!(self.inner, FrameTransformation::ResultingSize(_, _))
    }

    #[getter]
    pub fn as_initial_size(&self) -> Option<(u64, u64)> {
        match &self.inner {
            FrameTransformation::InitialSize(w, h) => Some((*w, *h)),
            _ => None,
        }
    }

    #[getter]
    pub fn as_resulting_size(&self) -> Option<(u64, u64)> {
        match &self.inner {
            FrameTransformation::ResultingSize(w, h) => Some((*w, *h)),
            _ => None,
        }
    }

    #[getter]
    pub fn as_scale(&self) -> Option<(u64, u64)> {
        match &self.inner {
            FrameTransformation::Scale(w, h) => Some((*w, *h)),
            _ => None,
        }
    }

    #[getter]
    pub fn as_padding(&self) -> Option<(u64, u64, u64, u64)> {
        match &self.inner {
            FrameTransformation::Padding(l, t, r, b) => Some((*l, *t, *r, *b)),
            _ => None,
        }
    }
}

#[derive(Archive, Deserialize, Serialize, Debug, Clone, Builder)]
#[archive(check_bytes)]
pub struct InnerVideoFrame {
    pub source_id: String,
    pub framerate: String,
    pub width: i64,
    pub height: i64,
    pub transcoding_method: VideoTranscodingMethod,
    pub codec: Option<String>,
    pub keyframe: Option<bool>,
    pub pts: i64,
    pub dts: Option<i64>,
    pub duration: Option<i64>,
    pub content: VideoFrameContent,
    pub transformations: Vec<FrameTransformation>,
    pub attributes: HashMap<(String, String), Attribute>,
    pub offline_objects: HashMap<i64, InnerObject>,
    #[with(Skip)]
    #[builder(setter(skip))]
    pub(crate) resident_objects: HashMap<i64, Arc<RwLock<InnerObject>>>,
}

impl Default for InnerVideoFrame {
    fn default() -> Self {
        Self {
            source_id: String::new(),
            framerate: String::new(),
            width: 0,
            height: 0,
            transcoding_method: VideoTranscodingMethod::Copy,
            codec: None,
            keyframe: None,
            pts: 0,
            dts: None,
            duration: None,
            content: VideoFrameContent::None,
            transformations: Vec::new(),
            attributes: HashMap::new(),
            offline_objects: HashMap::new(),
            resident_objects: HashMap::new(),
        }
    }
}

impl ToSerdeJsonValue for InnerVideoFrame {
    fn to_serde_json_value(&self) -> Value {
        serde_json::json!(
            {
                "type": "VideoFrame",
                "source_id": self.source_id,
                "framerate": self.framerate,
                "width": self.width,
                "height": self.height,
                "transcoding_method": self.transcoding_method.to_serde_json_value(),
                "codec": self.codec,
                "keyframe": self.keyframe,
                "pts": self.pts,
                "dts": self.dts,
                "duration": self.duration,
                "content": self.content.to_serde_json_value(),
                "transformations": self.transformations.iter().map(|t| t.to_serde_json_value()).collect::<Vec<_>>(),
                "attributes": self.attributes.values().map(|v| v.to_serde_json_value()).collect::<Vec<_>>(),
                "objects": self.resident_objects.values().map(|o| o.read_recursive().to_serde_json_value()).collect::<Vec<_>>(),
            }
        )
    }
}

impl Attributive for Box<InnerVideoFrame> {
    fn get_attributes_ref(&self) -> &HashMap<(String, String), Attribute> {
        &self.attributes
    }

    fn get_attributes_ref_mut(&mut self) -> &mut HashMap<(String, String), Attribute> {
        &mut self.attributes
    }

    fn take_attributes(&mut self) -> HashMap<(String, String), Attribute> {
        mem::take(&mut self.attributes)
    }

    fn place_attributes(&mut self, attributes: HashMap<(String, String), Attribute>) {
        self.attributes = attributes;
    }
}

impl InnerVideoFrame {
    fn preserve(&mut self) {
        self.offline_objects = self
            .resident_objects
            .iter()
            .map(|(id, o)| (*id, o.read_recursive().clone()))
            .collect();
    }

    fn restore(&mut self) {
        self.resident_objects = mem::take(&mut self.offline_objects)
            .into_iter()
            .map(|(id, o)| (id, Arc::new(RwLock::new(o))))
            .collect();
    }

    pub fn deep_copy(&self) -> Self {
        let mut frame = self.clone();
        frame.preserve();
        frame.restore();
        frame
    }
}

#[pyclass]
#[derive(Debug, Clone)]
#[repr(C)]
pub struct VideoFrame {
    pub(crate) inner: Arc<RwLock<Box<InnerVideoFrame>>>,
}

#[pyclass]
#[derive(Clone)]
pub struct BelongingVideoFrame {
    pub(crate) inner: Weak<RwLock<Box<InnerVideoFrame>>>,
}

impl Debug for BelongingVideoFrame {
    fn fmt(&self, f: &mut Formatter<'_>) -> std::fmt::Result {
        match self.inner.upgrade() {
            Some(inner) => f
                .debug_struct("BelongingVideoFrame")
                .field("stream_id", &inner.read_recursive().source_id)
                .finish(),
            None => f.debug_struct("Unset").finish(),
        }
    }
}

impl From<VideoFrame> for BelongingVideoFrame {
    fn from(value: VideoFrame) -> Self {
        Self {
            inner: Arc::downgrade(&value.inner),
        }
    }
}

impl From<BelongingVideoFrame> for VideoFrame {
    fn from(value: BelongingVideoFrame) -> Self {
        Self {
            inner: value
                .inner
                .upgrade()
                .expect("Frame is dropped, you cannot use attached objects anymore"),
        }
    }
}

impl From<&BelongingVideoFrame> for VideoFrame {
    fn from(value: &BelongingVideoFrame) -> Self {
        Self {
            inner: value
                .inner
                .upgrade()
                .expect("Frame is dropped, you cannot use attached objects anymore"),
        }
    }
}

impl AttributeMethods for VideoFrame {
    fn exclude_temporary_attributes(&self) -> Vec<Attribute> {
        let mut inner = self.inner.write();
        inner.exclude_temporary_attributes()
    }

    fn restore_attributes(&self, attributes: Vec<Attribute>) {
        let mut inner = self.inner.write();
        inner.restore_attributes(attributes)
    }

    fn get_attributes(&self) -> Vec<(String, String)> {
        let inner = self.inner.read_recursive();
        inner.get_attributes()
    }

    fn get_attribute(&self, creator: String, name: String) -> Option<Attribute> {
        let inner = self.inner.read_recursive();
        inner.get_attribute(creator, name)
    }

    fn delete_attribute(&self, creator: String, name: String) -> Option<Attribute> {
        let mut inner = self.inner.write();
        inner.delete_attribute(creator, name)
    }

    fn set_attribute(&self, attribute: Attribute) -> Option<Attribute> {
        let mut inner = self.inner.write();
        inner.set_attribute(attribute)
    }

    fn clear_attributes(&self) {
        let mut inner = self.inner.write();
        inner.clear_attributes()
    }

    fn delete_attributes(&self, creator: Option<String>, names: Vec<String>) {
        let mut inner = self.inner.write();
        inner.delete_attributes(creator, names)
    }

    fn find_attributes(
        &self,
        creator: Option<String>,
        names: Vec<String>,
        hint: Option<String>,
    ) -> Vec<(String, String)> {
        let inner = self.inner.read_recursive();
        inner.find_attributes(creator, names, hint)
    }
}

impl VideoFrame {
    pub fn deep_copy(&self) -> Self {
        let inner = self.inner.read_recursive();
        let inner_copy = inner.deep_copy();
        drop(inner);
        Self::from_inner(inner_copy)
    }

    pub fn get_inner(&self) -> Arc<RwLock<Box<InnerVideoFrame>>> {
        self.inner.clone()
    }

    pub(crate) fn update_from_inference_meta(
        &self,
        _meta: &InferenceObjectMeta,
    ) -> anyhow::Result<()> {
        todo!("To implement the function");
    }

    pub(crate) fn from_inner(inner: InnerVideoFrame) -> Self {
        VideoFrame {
            inner: Arc::new(RwLock::new(Box::new(inner))),
        }
    }

    pub fn access_objects(&self, q: &Query) -> Vec<VideoObject> {
        let inner = self.inner.read_recursive();
        let resident_objects = inner.resident_objects.clone();
        drop(inner);

        resident_objects
            .iter()
            .filter_map(|(_id, o)| {
                if q.execute(&VideoObject::from_arced_inner_object(o.clone())) {
                    Some(VideoObject::from_arced_inner_object(o.clone()))
                } else {
                    None
                }
            })
            .collect()
    }

    pub fn get_json(&self) -> String {
        serde_json::to_string(&self.to_serde_json_value()).unwrap()
    }

    pub fn get_json_pretty(&self) -> String {
        serde_json::to_string_pretty(&self.to_serde_json_value()).unwrap()
    }

    pub fn access_objects_by_id(&self, ids: &[i64]) -> Vec<VideoObject> {
        let inner = self.inner.read_recursive();
        let resident_objects = inner.resident_objects.clone();
        drop(inner);

        ids.iter()
            .flat_map(|id| {
                let o = resident_objects
                    .get(id)
                    .map(|o| VideoObject::from_arced_inner_object(o.clone()));
                o
            })
            .collect()
    }

    pub fn delete_objects_by_ids(&self, ids: &[i64]) -> Vec<VideoObject> {
        self.clear_parent(&Query::ParentId(IntExpression::OneOf(ids.to_vec())));
        let mut inner = self.inner.write();
        let objects = mem::take(&mut inner.resident_objects);
        let (retained, removed) = objects.into_iter().partition(|(id, _)| !ids.contains(id));
        inner.resident_objects = retained;
        drop(inner);

        removed
            .into_values()
            .map(|o| {
                let o = VideoObject::from_arced_inner_object(o);
                o.detached_copy()
            })
            .collect()
    }

    pub fn object_exists(&self, id: i64) -> bool {
        let inner = self.inner.read_recursive();
        inner.resident_objects.contains_key(&id)
    }

    pub fn delete_objects(&self, q: &Query) -> Vec<VideoObject> {
        let objs = self.access_objects(q);
        let ids = objs.iter().map(|o| o.get_id()).collect::<Vec<_>>();
        self.delete_objects_by_ids(&ids)
    }

    pub fn get_object(&self, id: i64) -> Option<VideoObject> {
        let inner = self.inner.read_recursive();
        inner
            .resident_objects
            .get(&id)
            .map(|o| VideoObject::from_arced_inner_object(o.clone()))
    }

    pub fn make_snapshot(&self) {
        let mut inner = self.inner.write();
        inner.preserve();
    }

    fn fix_object_owned_frame(&self) {
        self.access_objects(&Query::Idle)
            .iter()
            .for_each(|o| o.attach_to_video_frame(self.clone()));
    }

    pub fn restore_from_snapshot(&self) {
        {
            let inner = self.inner.write();
            let resident_objects = inner.resident_objects.clone();
            drop(inner);

            resident_objects.iter().for_each(|(_, o)| {
                let mut o = o.write();
                o.frame = None
            });

            let mut inner = self.inner.write();
            inner.restore();
        }
        self.fix_object_owned_frame();
    }

    pub fn get_modified_objects(&self) -> Vec<VideoObject> {
        let inner = self.inner.read_recursive();
        let resident_objects = inner.resident_objects.clone();
        drop(inner);

        resident_objects
            .iter()
            .filter(|(_id, o)| !o.read_recursive().modifications.is_empty())
            .map(|(_id, o)| VideoObject::from_arced_inner_object(o.clone()))
            .collect()
    }

    pub fn set_draw_label(&self, q: &Query, label: SetDrawLabelKind) {
        let objects = self.access_objects(q);
        objects.iter().for_each(|o| match &label {
            SetDrawLabelKind::OwnLabel(l) => {
                o.set_draw_label(Some(l.clone()));
            }
            SetDrawLabelKind::ParentLabel(l) => {
                if let Some(p) = o.get_parent().as_ref() {
                    p.set_draw_label(Some(l.clone()));
                }
            }
        });
    }

    pub fn set_parent(&self, q: &Query, parent: &VideoObject) -> Vec<VideoObject> {
        let frame = parent.get_frame();
        assert!(
            frame.is_some() && Arc::ptr_eq(&frame.unwrap().inner, &self.inner),
            "Parent object must be attached to the same frame"
        );
        let objects = self.access_objects(q);
        objects.iter().for_each(|o| {
            o.set_parent(Some(parent.get_id()));
        });

        objects
    }

    pub fn clear_parent(&self, q: &Query) -> Vec<VideoObject> {
        let objects = self.access_objects(q);
        objects.iter().for_each(|o| {
            o.set_parent(None);
        });
        objects
    }

    pub fn get_children(&self, id: i64) -> Vec<VideoObject> {
        self.access_objects(&Query::ParentId(IntExpression::EQ(id)))
    }

    pub fn add_object(&self, object: &VideoObject) {
        let parent_id_opt = object.get_parent_id();
        if let Some(parent_id) = parent_id_opt {
            assert!(
                self.object_exists(parent_id),
                "Parent object with ID {} does not exist in the frame.",
                parent_id
            );
        }

        let mut inner = self.inner.write();
        assert!(
            object.is_detached(),
            "Only detached objects can be attached to a frame."
        );

        let object_id = object.get_id();
        if inner.resident_objects.contains_key(&object_id) {
            panic!("Object with ID {} already exists in the frame.", object_id);
        }

        object.attach_to_video_frame(self.clone());
        inner
            .resident_objects
            .insert(object_id, object.inner.clone());
    }

    pub fn update_attributes(
        &self,
        other: &VideoFrame,
        update_policy: &AttributeUpdateCollisionResolutionPolicy,
    ) -> anyhow::Result<()> {
        use AttributeUpdateCollisionResolutionPolicy::*;
        match update_policy {
            ReplaceWithForeignWhenDuplicate => {
                let mut inner = self.inner.write();
                let other_inner = other.inner.write();
                inner
                    .attributes
                    .extend(other_inner.attributes.clone().into_iter());
            }
            KeepOwnWhenDuplicate => {
                let mut inner = self.inner.write();
                let other_inner = other.inner.read();
                for (k, v) in other_inner.attributes.iter() {
                    if !inner.attributes.contains_key(k) {
                        inner.attributes.insert(k.clone(), v.clone());
                    }
                }
            }
            ErrorWhenDuplicate => {
                let mut inner = self.inner.write();
                let other_inner = other.inner.read();
                for (k, v) in other_inner.attributes.iter() {
                    if inner.attributes.contains_key(k) {
                        anyhow::bail!(
                            "Attribute with name '{}' created by '{}' already exists in the frame.",
                            k.1,
                            k.0
                        );
                    }
                    inner.attributes.insert(k.clone(), v.clone());
                }
            }
            PrefixDuplicates(prefix) => {
                let mut inner = self.inner.write();
                let other_inner = other.inner.read();
                for (k, v) in other_inner.attributes.iter() {
                    if inner.attributes.contains_key(k) {
                        let mut new_key = k.clone();
                        new_key.1 = format!("{}{}", prefix, new_key.1);
                        inner.attributes.insert(new_key, v.clone());
                    } else {
                        inner.attributes.insert(k.clone(), v.clone());
                    }
                }
            }
        }

        Ok(())
    }
}

impl ToSerdeJsonValue for VideoFrame {
    fn to_serde_json_value(&self) -> Value {
        let inner = self.inner.read_recursive().clone();
        inner.to_serde_json_value()
    }
}

#[pymethods]
impl VideoFrame {
    #[getter]
    fn memory_handle(&self) -> usize {
        self as *const Self as usize
    }

    #[classattr]
    const __hash__: Option<Py<PyAny>> = None;

    fn __repr__(&self) -> String {
        format!("{:#?}", self.inner.read_recursive())
    }

    fn __str__(&self) -> String {
        self.__repr__()
    }

    #[allow(clippy::too_many_arguments)]
    #[new]
    #[pyo3(
        signature = (source_id, framerate, width, height, content, transcoding_method=VideoTranscodingMethod::Copy, codec=None, keyframe=None, pts=0, dts=None, duration=None)
    )]
    pub fn new(
        source_id: String,
        framerate: String,
        width: i64,
        height: i64,
        content: PyVideoFrameContent,
        transcoding_method: VideoTranscodingMethod,
        codec: Option<String>,
        keyframe: Option<bool>,
        pts: i64,
        dts: Option<i64>,
        duration: Option<i64>,
    ) -> Self {
        VideoFrame::from_inner(InnerVideoFrame {
            source_id,
            pts,
            framerate,
            width,
            height,
            dts,
            duration,
            transcoding_method,
            codec,
            keyframe,
            content: content.inner,
            ..Default::default()
        })
    }

    pub fn to_message(&self) -> Message {
        Message::video_frame(self.clone())
    }

    #[getter]
    pub fn get_source_id(&self) -> String {
        self.inner.read_recursive().source_id.clone()
    }

    #[getter]
    #[pyo3(name = "json")]
    pub fn json_gil(&self) -> String {
        no_gil(|| serde_json::to_string(&self.to_serde_json_value()).unwrap())
    }

    #[getter]
    #[pyo3(name = "json_pretty")]
    fn json_pretty_gil(&self) -> String {
        no_gil(|| serde_json::to_string_pretty(&self.to_serde_json_value()).unwrap())
    }

    #[setter]
    pub fn set_source_id(&mut self, source_id: String) {
        let mut inner = self.inner.write();
        inner.source_id = source_id;
    }

    #[getter]
    pub fn get_pts(&self) -> i64 {
        self.inner.read_recursive().pts
    }

    #[setter]
    pub fn set_pts(&mut self, pts: i64) {
        assert!(pts >= 0, "pts must be greater than or equal to 0");
        let mut inner = self.inner.write();
        inner.pts = pts;
    }

    #[getter]
    pub fn get_framerate(&self) -> String {
        self.inner.read_recursive().framerate.clone()
    }

    #[setter]
    pub fn set_framerate(&mut self, framerate: String) {
        let mut inner = self.inner.write();
        inner.framerate = framerate;
    }

    #[getter]
    pub fn get_width(&self) -> i64 {
        self.inner.read_recursive().width
    }

    #[setter]
    pub fn set_width(&mut self, width: i64) {
        assert!(width > 0, "width must be greater than 0");
        let mut inner = self.inner.write();
        inner.width = width;
    }

    #[getter]
    pub fn get_height(&self) -> i64 {
        self.inner.read_recursive().height
    }

    #[setter]
    pub fn set_height(&mut self, height: i64) {
        assert!(height > 0, "height must be greater than 0");
        let mut inner = self.inner.write();
        inner.height = height;
    }

    #[getter]
    pub fn get_dts(&self) -> Option<i64> {
        let inner = self.inner.read_recursive();
        inner.dts
    }

    #[setter]
    pub fn set_dts(&mut self, dts: Option<i64>) {
        assert!(
            dts.is_none() || dts.unwrap() >= 0,
            "dts must be greater than or equal to 0"
        );
        let mut inner = self.inner.write();
        inner.dts = dts;
    }

    #[getter]
    pub fn get_duration(&self) -> Option<i64> {
        let inner = self.inner.read_recursive();
        inner.duration
    }

    #[setter]
    pub fn set_duration(&mut self, duration: Option<i64>) {
        assert!(
            duration.is_none() || duration.unwrap() >= 0,
            "duration must be greater than or equal to 0"
        );
        let mut inner = self.inner.write();
        inner.duration = duration;
    }

    #[getter]
    pub fn get_transcoding_method(&self) -> VideoTranscodingMethod {
        let inner = self.inner.read_recursive();
        inner.transcoding_method.clone()
    }

    #[setter]
    pub fn set_transcoding_method(&mut self, transcoding_method: VideoTranscodingMethod) {
        let mut inner = self.inner.write();
        inner.transcoding_method = transcoding_method;
    }

    #[getter]
    pub fn get_codec(&self) -> Option<String> {
        let inner = self.inner.read_recursive();
        inner.codec.clone()
    }

    #[setter]
    pub fn set_codec(&mut self, codec: Option<String>) {
        let mut inner = self.inner.write();
        inner.codec = codec;
    }

    pub fn clear_transformations(&mut self) {
        let mut inner = self.inner.write();
        inner.transformations.clear();
    }

    pub fn add_transformation(&mut self, transformation: PyFrameTransformation) {
        let mut inner = self.inner.write();
        inner.transformations.push(transformation.inner);
    }

    #[getter]
    pub fn get_transformations(&self) -> Vec<PyFrameTransformation> {
        let inner = self.inner.read_recursive();
        inner
            .transformations
            .iter()
            .map(|t| PyFrameTransformation::new(t.clone()))
            .collect()
    }

    #[getter]
    pub fn get_keyframe(&self) -> Option<bool> {
        let inner = self.inner.read_recursive();
        inner.keyframe
    }

    #[setter]
    pub fn set_keyframe(&mut self, keyframe: Option<bool>) {
        let mut inner = self.inner.write();
        inner.keyframe = keyframe;
    }

    #[getter]
    pub fn get_content(&self) -> PyVideoFrameContent {
        let inner = self.inner.read_recursive();
        PyVideoFrameContent::new(inner.content.clone())
    }

    #[setter]
    pub fn set_content(&mut self, content: PyVideoFrameContent) {
        let mut inner = self.inner.write();
        inner.content = content.inner;
    }

    #[getter]
    #[pyo3(name = "attributes")]
    pub fn attributes_gil(&self) -> Vec<(String, String)> {
        no_gil(|| self.get_attributes())
    }

    #[pyo3(name = "find_attributes")]
    #[pyo3(signature = (creator=None, names=vec![], hint=None))]
    pub fn find_attributes_gil(
        &self,
        creator: Option<String>,
        names: Vec<String>,
        hint: Option<String>,
    ) -> Vec<(String, String)> {
        no_gil(|| self.find_attributes(creator, names, hint))
    }

    #[pyo3(name = "get_attribute")]
    pub fn get_attribute_gil(&self, creator: String, name: String) -> Option<Attribute> {
        no_gil(|| self.get_attribute(creator, name))
    }

    #[pyo3(signature = (creator=None, names=vec![]))]
    #[pyo3(name = "delete_attributes")]
    pub fn delete_attributes_gil(&mut self, creator: Option<String>, names: Vec<String>) {
        no_gil(|| self.delete_attributes(creator, names))
    }

    #[pyo3(name = "add_object")]
    pub fn add_object_py(&self, o: VideoObject) {
        no_gil(|| self.add_object(&o))
    }

    #[pyo3(name = "delete_attribute")]
    pub fn delete_attribute_gil(&mut self, creator: String, name: String) -> Option<Attribute> {
        no_gil(|| self.delete_attribute(creator, name))
    }

    #[pyo3(name = "set_attribute")]
    pub fn set_attribute_gil(&mut self, attribute: Attribute) -> Option<Attribute> {
        self.set_attribute(attribute)
    }

    #[pyo3(name = "clear_attributes")]
    pub fn clear_attributes_gil(&mut self) {
        no_gil(|| self.clear_attributes())
    }

    #[pyo3(name = "set_draw_label")]
    pub fn set_draw_label_gil(&self, q: QueryWrapper, draw_label: PySetDrawLabelKind) {
        no_gil(|| self.set_draw_label(q.inner.deref(), draw_label.inner))
    }

    #[pyo3(name = "get_object")]
    pub fn get_object_gil(&self, id: i64) -> Option<VideoObject> {
        no_gil(|| self.get_object(id))
    }

    #[pyo3(name = "access_objects")]
    pub fn access_objects_gil(&self, q: QueryWrapper) -> ObjectVectorView {
        no_gil(|| self.access_objects(q.inner.deref()).into())
    }

    #[pyo3(name = "access_objects_by_id")]
    pub fn access_objects_by_id_gil(&self, ids: Vec<i64>) -> ObjectVectorView {
        no_gil(|| self.access_objects_by_id(&ids).into())
    }

    #[pyo3(name = "delete_objects_by_ids")]
    pub fn delete_objects_by_ids_gil(&self, ids: Vec<i64>) -> ObjectVectorView {
        no_gil(|| self.delete_objects_by_ids(&ids).into())
    }

    #[pyo3(name = "delete_objects")]
    pub fn delete_objects_gil(&self, query: QueryWrapper) -> ObjectVectorView {
        no_gil(|| self.delete_objects(&query.inner).into())
    }

    #[pyo3(name = "set_parent")]
    pub fn set_parent_gil(&self, q: QueryWrapper, parent: VideoObject) -> ObjectVectorView {
        no_gil(|| self.set_parent(q.inner.deref(), &parent).into())
    }

    #[pyo3(name = "clear_parent")]
    pub fn clear_parent_gil(&self, q: QueryWrapper) -> ObjectVectorView {
        no_gil(|| self.clear_parent(q.inner.deref()).into())
    }

    pub fn clear_objects(&self) {
        let mut frame = self.inner.write();
        frame.resident_objects.clear();
    }

    #[pyo3(name = "make_snapshot")]
    pub fn make_snapshot_gil(&self) {
        no_gil(|| self.make_snapshot())
    }

    #[pyo3(name = "restore_from_snapshot")]
    pub fn restore_from_snapshot_gil(&self) {
        no_gil(|| self.restore_from_snapshot())
    }

    #[pyo3(name = "get_modified_objects")]
    pub fn get_modified_objects_gil(&self) -> ObjectVectorView {
        no_gil(|| self.get_modified_objects().into())
    }

    #[pyo3(name = "get_children")]
    pub fn get_children_gil(&self, id: i64) -> ObjectVectorView {
        no_gil(|| self.get_children(id).into())
    }

    #[pyo3(name = "copy")]
    pub fn copy_gil(&self) -> VideoFrame {
        no_gil(|| self.deep_copy())
    }

    #[pyo3(name = "update_attributes")]
    pub fn update_attributes_gil(
        &self,
        other: VideoFrame,
        update_policy: PyAttributeUpdateCollisionResolutionPolicy,
    ) -> PyResult<()> {
        no_gil(|| self.update_attributes(&other, &update_policy.inner))
            .map_err(|e| PyValueError::new_err(e.to_string()))
    }
}

#[cfg(test)]
mod tests {
    use crate::primitives::attribute::{
        AttributeMethods, AttributeUpdateCollisionResolutionPolicy, AttributeValueVariant,
    };
    use crate::primitives::message::video::object::InnerObjectBuilder;
    use crate::primitives::message::video::query::{eq, one_of, Query};
    use crate::primitives::{
<<<<<<< HEAD
        Attribute, AttributeBuilder, AttributeValue, ObjectModification, RBBox, SetDrawLabelKind,
        VideoObject,
=======
        Attribute, AttributeBuilder, AttributeValue, Object, ObjectModification, RBBox,
        SetDrawLabelKind,
>>>>>>> ece7cd99
    };
    use crate::test::utils::{gen_frame, gen_object, s};
    use std::sync::Arc;

    #[test]
    fn test_access_objects_by_id() {
        pyo3::prepare_freethreaded_python();
        let t = gen_frame();
        let objects = t.access_objects_by_id(&vec![0, 1]);
        assert_eq!(objects.len(), 2);
        assert_eq!(objects[0].get_id(), 0);
        assert_eq!(objects[1].get_id(), 1);
    }

    #[test]
    fn test_objects_by_id() {
        pyo3::prepare_freethreaded_python();
        let t = gen_frame();
        let objects = t.access_objects_by_id(&vec![0, 1]);
        assert_eq!(objects.len(), 2);
        assert_eq!(objects[0].get_id(), 0);
        assert_eq!(objects[1].get_id(), 1);
    }

    #[test]
    fn test_get_attribute() {
        pyo3::prepare_freethreaded_python();
        let t = gen_frame();
        let attribute = t.get_attribute("system".to_string(), "test".to_string());
        assert!(attribute.is_some());
        assert_eq!(
            attribute.unwrap().values[0].as_string().unwrap(),
            "1".to_string()
        );
    }

    #[test]
    fn test_find_attributes() {
        pyo3::prepare_freethreaded_python();
        let t = gen_frame();
        let mut attributes = t.find_attributes_gil(Some("system".to_string()), vec![], None);
        attributes.sort();
        assert_eq!(attributes.len(), 2);
        assert_eq!(attributes[0], ("system".to_string(), "test".to_string()));
        assert_eq!(attributes[1], ("system".to_string(), "test2".to_string()));

        let attributes =
            t.find_attributes_gil(Some("system".to_string()), vec!["test".to_string()], None);
        assert_eq!(attributes.len(), 1);
        assert_eq!(attributes[0], ("system".to_string(), "test".to_string()));

        let attributes = t.find_attributes_gil(
            Some("system".to_string()),
            vec!["test".to_string()],
            Some("test".to_string()),
        );
        assert_eq!(attributes.len(), 1);
        assert_eq!(attributes[0], ("system".to_string(), "test".to_string()));

        let mut attributes = t.find_attributes_gil(None, vec![], Some("test".to_string()));
        attributes.sort();
        assert_eq!(attributes.len(), 2);
        assert_eq!(attributes[0], ("system".to_string(), "test".to_string()));
        assert_eq!(attributes[1], ("system".to_string(), "test2".to_string()));
    }

    #[test]
    fn test_delete_objects_by_ids() {
        pyo3::prepare_freethreaded_python();
        let f = gen_frame();
        f.delete_objects_by_ids(&[0, 1]);
        let objects = f.access_objects(&Query::Idle);
        assert_eq!(objects.len(), 1);
        assert_eq!(objects[0].get_id(), 2);
    }

    #[test]
    fn test_parent_cleared_when_delete_objects_by_ids() {
        let f = gen_frame();
        f.delete_objects_by_ids(&[0]);
        let o = f.get_object(1).unwrap();
        assert!(o.get_parent().is_none());
        let o = f.get_object(2).unwrap();
        assert!(o.get_parent().is_none());

        let f = gen_frame();
        f.delete_objects_by_ids(&[1]);
        let o = f.get_object(2).unwrap();
        assert!(o.get_parent().is_some());
    }

    #[test]
    fn test_parent_cleared_when_delete_objects_by_query() {
        let f = gen_frame();

        let o = f.get_object(0).unwrap();
        assert!(o.get_frame().is_some());

        let removed = f.delete_objects(&Query::Id(eq(0)));
        assert_eq!(removed.len(), 1);
        assert_eq!(removed[0].get_id(), 0);
        assert!(removed[0].get_frame().is_none());

        let o = f.get_object(1).unwrap();
        assert!(o.get_parent().is_none());

        let o = f.get_object(2).unwrap();
        assert!(o.get_parent().is_none());
    }

    #[test]
    fn test_delete_all_objects() {
        pyo3::prepare_freethreaded_python();
        let f = gen_frame();
        let objs = f.delete_objects(&Query::Idle);
        assert_eq!(objs.len(), 3);
        let objects = f.access_objects(&Query::Idle);
        assert!(objects.is_empty());
    }

    #[test]
    fn test_snapshot_simple() {
        let f = gen_frame();
        f.make_snapshot_gil();
        let o = f.access_objects_by_id(&vec![0]).pop().unwrap();
        o.set_creator(s("modified"));
        f.restore_from_snapshot_gil();
        let o = f.access_objects_by_id(&vec![0]).pop().unwrap();
        assert_eq!(o.get_creator(), s("test"));
    }

    #[test]
    fn test_modified_objects() {
        let t = gen_frame();
        let o = t.access_objects_by_id(&vec![0]).pop().unwrap();
        o.set_creator(s("modified"));
        let mut modified = t.get_modified_objects();
        assert_eq!(modified.len(), 1);
        let modified = modified.pop().unwrap();
        assert_eq!(modified.get_creator(), s("modified"));

        let mods = modified.take_modifications();
        assert_eq!(mods.len(), 1);
        assert_eq!(mods, vec![ObjectModification::Creator]);

        let modified = t.get_modified_objects();
        assert!(modified.is_empty());
    }

    #[test]
    #[should_panic]
    fn test_panic_snapshot_no_parent_added_to_frame() {
        let parent = VideoObject::from_inner_object(
            InnerObjectBuilder::default()
                .parent_id(None)
                .creator(s("some-model"))
                .label(s("some-label"))
                .id(155)
                .bbox(RBBox::new(0.0, 0.0, 0.0, 0.0, None))
                .build()
                .unwrap(),
        );
        let frame = gen_frame();
        let obj = frame.get_object(0).unwrap();
        obj.set_parent(Some(parent.get_id()));
        frame.make_snapshot();
    }

    #[test]
    fn test_snapshot_with_parent_added_to_frame() {
        let parent = VideoObject::from_inner_object(
            InnerObjectBuilder::default()
                .parent_id(None)
                .creator(s("some-model"))
                .label(s("some-label"))
                .id(155)
                .bbox(RBBox::new(0.0, 0.0, 0.0, 0.0, None))
                .build()
                .unwrap(),
        );
        let frame = gen_frame();
        frame.add_object(&parent);
        let obj = frame.get_object(0).unwrap();
        obj.set_parent(Some(parent.get_id()));
        frame.make_snapshot();
        frame.restore_from_snapshot();
        let obj = frame.get_object(0).unwrap();
        assert_eq!(obj.get_parent().unwrap().inner.read_recursive().id, 155);
    }

    #[test]
    fn test_no_children() {
        let frame = gen_frame();
        let obj = frame.get_object(2).unwrap();
        assert!(frame.get_children(obj.get_id()).is_empty());
    }

    #[test]
    fn test_two_children() {
        let frame = gen_frame();
        let obj = frame.get_object(0).unwrap();
        assert_eq!(frame.get_children(obj.get_id()).len(), 2);
    }

    #[test]
    fn set_parent_draw_label() {
        let frame = gen_frame();
        frame.set_draw_label(&Query::Idle, SetDrawLabelKind::ParentLabel(s("draw")));
        let parent_object = frame.get_object(0).unwrap();
        assert_eq!(parent_object.draw_label(), s("draw"));

        let child_object = frame.get_object(1).unwrap();
        assert_ne!(child_object.draw_label(), s("draw"));
    }

    #[test]
    fn set_own_draw_label() {
        let frame = gen_frame();
        frame.set_draw_label(&Query::Idle, SetDrawLabelKind::OwnLabel(s("draw")));
        let parent_object = frame.get_object(0).unwrap();
        assert_eq!(parent_object.draw_label(), s("draw"));

        let child_object = frame.get_object(1).unwrap();
        assert_eq!(child_object.draw_label(), s("draw"));

        let child_object = frame.get_object(2).unwrap();
        assert_eq!(child_object.draw_label(), s("draw"));
    }

    #[test]
    fn test_set_clear_parent_ops() {
        let frame = gen_frame();
        let parent = frame.get_object(0).unwrap();
        frame.clear_parent(&Query::Id(one_of(&[1, 2])));
        let obj = frame.get_object(1).unwrap();
        assert!(obj.get_parent().is_none());
        let obj = frame.get_object(2).unwrap();
        assert!(obj.get_parent().is_none());

        frame.set_parent(&Query::Id(one_of(&[1, 2])), &parent);
        let obj = frame.get_object(1).unwrap();
        assert!(obj.get_parent().is_some());

        let obj = frame.get_object(2).unwrap();
        assert!(obj.get_parent().is_some());
    }

    #[test]
    fn retrieve_children() {
        let frame = gen_frame();
        let parent = frame.get_object(0).unwrap();
        let children = frame.get_children(parent.get_id());
        assert_eq!(children.len(), 2);
    }

    #[test]
    #[should_panic]
    fn attach_object_with_detached_parent() {
        pyo3::prepare_freethreaded_python();
        let p = VideoObject::from_inner_object(
            InnerObjectBuilder::default()
                .id(11)
                .creator(s("random"))
                .label(s("something"))
                .bbox(RBBox::new(1.0, 2.0, 10.0, 20.0, None))
                .build()
                .unwrap(),
        );

        let o = VideoObject::from_inner_object(
            InnerObjectBuilder::default()
                .id(23)
                .creator(s("random"))
                .label(s("something"))
                .bbox(RBBox::new(1.0, 2.0, 10.0, 20.0, None))
                .parent_id(Some(p.get_id()))
                .build()
                .unwrap(),
        );

        let f = gen_frame();
        f.add_object(&o);
    }

    #[test]
    #[should_panic]
    fn set_detached_parent_as_parent() {
        let f = gen_frame();
        let o = VideoObject::from_inner_object(
            InnerObjectBuilder::default()
                .id(11)
                .creator(s("random"))
                .label(s("something"))
                .bbox(RBBox::new(1.0, 2.0, 10.0, 20.0, None))
                .build()
                .unwrap(),
        );
        f.set_parent(&Query::Id(eq(0)), &o);
    }

    #[test]
    #[should_panic]
    fn set_wrong_parent_as_parent() {
        let f1 = gen_frame();
        let f2 = gen_frame();
        let f1o = f1.get_object(0).unwrap();
        f2.set_parent(&Query::Id(eq(1)), &f1o);
    }

    #[test]
    fn normally_transfer_parent() {
        let f1 = gen_frame();
        let f2 = gen_frame();
        let mut o = f1.delete_objects_by_ids(&[0]).pop().unwrap();
        assert!(o.get_frame().is_none());
        o.set_id(33);
        f2.add_object(&o);
        o = f2.get_object(33).unwrap();
        f2.set_parent(&Query::Id(eq(1)), &o);
    }

    #[test]
    fn frame_is_properly_set_after_snapshotting() {
        let frame = gen_frame();
        frame.make_snapshot();
        frame.restore_from_snapshot();
        let o = frame.get_object(0).unwrap();
        let saved_frame = o.get_frame();
        assert!(saved_frame.is_some());
        assert!(Arc::ptr_eq(&frame.inner, &saved_frame.unwrap().inner));
    }

    #[test]
    fn ensure_owned_objects_detached_after_snapshot() {
        let frame = gen_frame();
        frame.add_object(&gen_object(111));
        frame.make_snapshot();
        let object = frame.get_object(111).unwrap();
        assert!(!object.is_detached(), "Object is expected to be attached");

        frame.restore_from_snapshot();
        assert!(object.is_detached(), "Object is expected to be detached");

        let o = frame.get_object(0).unwrap();
        assert!(!o.is_detached(), "Object is expected to be attached");
    }

    #[test]
    fn ensure_object_spoiled_when_frame_is_dropped() {
        let frame = gen_frame();
        let object = frame.get_object(0).unwrap();
        assert!(
            !object.is_spoiled(),
            "Object is expected to be in a normal state."
        );
        drop(frame);
        assert!(object.is_spoiled(), "Object is expected to be spoiled");
    }

    #[test]
    #[should_panic(expected = "Only detached objects can be attached to a frame.")]
    fn ensure_spoiled_object_cannot_be_added() {
        let frame = gen_frame();
        frame.add_object(&gen_object(111));
        let old_object = frame.get_object(111).unwrap();
        drop(frame);
        let frame = gen_frame();
        assert!(old_object.is_spoiled(), "Object is expected to be spoiled");
        frame.add_object(&old_object);
    }

    #[test]
    fn deleted_objects_clean() {
        let frame = gen_frame();
        let removed = frame.delete_objects_by_ids(&[0]).pop().unwrap();
        assert!(removed.is_detached());
        assert!(removed.get_parent().is_none());
    }

    #[test]
    fn deep_copy() {
        let f = gen_frame();
        let new_f = f.deep_copy();

        // check that objects are copied
        let o = f.get_object(0).unwrap();
        let new_o = new_f.get_object(0).unwrap();
        let label = s("new label");
        o.set_label(label.clone());
        assert_ne!(new_o.get_label(), label);

        // check that attributes are copied
        f.clear_attributes();
        assert!(f.get_attributes().is_empty());
        assert!(!new_f.get_attributes().is_empty());
    }

    #[test]
    fn update_attributes_error_when_dup() {
        let f = gen_frame();
        let new_f = gen_frame();
        let res = f.update_attributes(
            &new_f,
            &AttributeUpdateCollisionResolutionPolicy::ErrorWhenDuplicate,
        );
        assert!(res.is_err());
    }

    fn get_attributes() -> (Attribute, Attribute) {
        (
            AttributeBuilder::default()
                .creator("system".into())
                .name("test".into())
                .hint(None)
                .hint(Some("test".into()))
                .values(vec![AttributeValue::boolean(true, None)])
                .build()
                .unwrap(),
            AttributeBuilder::default()
                .creator("system".into())
                .name("test".into())
                .hint(None)
                .hint(Some("test".into()))
                .values(vec![AttributeValue::integer(10, None)])
                .build()
                .unwrap(),
        )
    }

    #[test]
    fn update_attributes_replace_when_dup() {
        let f = gen_frame();
        let (my, their) = get_attributes();
        f.set_attribute(my);

        let new_f = gen_frame();
        new_f.set_attribute(their);

        let res = f.update_attributes(
            &new_f,
            &AttributeUpdateCollisionResolutionPolicy::ReplaceWithForeignWhenDuplicate,
        );
        assert!(res.is_ok());
        let attr = f.get_attribute(s("system"), s("test")).unwrap();
        let vals = attr.get_values();
        let v = &vals[0];
        assert!(matches!(v.v, AttributeValueVariant::Integer(10)));
    }

    #[test]
    fn update_attributes_keep_own_when_dup() {
        let f = gen_frame();
        let (my, their) = get_attributes();
        f.set_attribute(my);

        let new_f = gen_frame();
        new_f.set_attribute(their);

        let res = f.update_attributes(
            &new_f,
            &AttributeUpdateCollisionResolutionPolicy::KeepOwnWhenDuplicate,
        );
        assert!(res.is_ok());
        let attr = f.get_attribute(s("system"), s("test")).unwrap();
        let vals = attr.get_values();
        let v = &vals[0];
        assert!(matches!(v.v, AttributeValueVariant::Boolean(true)));
    }

    #[test]
    fn update_attributes_prefix_when_dup() {
        let f = gen_frame();
        let (my, their) = get_attributes();
        f.set_attribute(my);

        let new_f = gen_frame();
        new_f.set_attribute(their);

        let res = f.update_attributes(
            &new_f,
            &AttributeUpdateCollisionResolutionPolicy::PrefixDuplicates(s("conflict_")),
        );
        assert!(res.is_ok());

        let attr = f.get_attribute(s("system"), s("test")).unwrap();
        let vals = attr.get_values();
        let v = &vals[0];
        assert!(matches!(v.v, AttributeValueVariant::Boolean(true)));

        let attr = f.get_attribute(s("system"), s("conflict_test")).unwrap();
        let vals = attr.get_values();
        let v = &vals[0];
        assert!(matches!(v.v, AttributeValueVariant::Integer(10)));
    }
}<|MERGE_RESOLUTION|>--- conflicted
+++ resolved
@@ -6,11 +6,13 @@
     PyAttributeUpdateCollisionResolutionPolicy,
 };
 use crate::primitives::message::video::object::vector::ObjectVectorView;
-use crate::primitives::message::video::object::InnerObject;
+use crate::primitives::message::video::object::InnerVideoObject;
 use crate::primitives::message::video::query::py::QueryWrapper;
 use crate::primitives::message::video::query::{ExecutableQuery, IntExpression, Query};
 use crate::primitives::to_json_value::ToSerdeJsonValue;
-use crate::primitives::{Attribute, Message, PySetDrawLabelKind, SetDrawLabelKind, VideoObject};
+use crate::primitives::{
+    Attribute, Message, PySetDrawLabelKind, SetDrawLabelKind, VideoFrameUpdate, VideoObject,
+};
 use crate::utils::python::no_gil;
 use derive_builder::Builder;
 use parking_lot::RwLock;
@@ -357,10 +359,10 @@
     pub content: VideoFrameContent,
     pub transformations: Vec<FrameTransformation>,
     pub attributes: HashMap<(String, String), Attribute>,
-    pub offline_objects: HashMap<i64, InnerObject>,
+    pub offline_objects: HashMap<i64, InnerVideoObject>,
     #[with(Skip)]
     #[builder(setter(skip))]
-    pub(crate) resident_objects: HashMap<i64, Arc<RwLock<InnerObject>>>,
+    pub(crate) resident_objects: HashMap<i64, Arc<RwLock<InnerVideoObject>>>,
 }
 
 impl Default for InnerVideoFrame {
@@ -768,51 +770,57 @@
 
     pub fn update_attributes(
         &self,
-        other: &VideoFrame,
+        update: &VideoFrameUpdate,
         update_policy: &AttributeUpdateCollisionResolutionPolicy,
     ) -> anyhow::Result<()> {
         use AttributeUpdateCollisionResolutionPolicy::*;
         match update_policy {
             ReplaceWithForeignWhenDuplicate => {
                 let mut inner = self.inner.write();
-                let other_inner = other.inner.write();
-                inner
-                    .attributes
-                    .extend(other_inner.attributes.clone().into_iter());
+                let other_inner = update.attributes.clone();
+                inner.attributes.extend(
+                    other_inner
+                        .into_iter()
+                        .map(|a| ((a.creator.clone(), a.name.clone()), a)),
+                );
             }
             KeepOwnWhenDuplicate => {
                 let mut inner = self.inner.write();
-                let other_inner = other.inner.read();
-                for (k, v) in other_inner.attributes.iter() {
-                    if !inner.attributes.contains_key(k) {
-                        inner.attributes.insert(k.clone(), v.clone());
+                let other_inner = update.attributes.clone();
+                for attr in other_inner {
+                    let key = (attr.creator.clone(), attr.name.clone());
+
+                    if !inner.attributes.contains_key(&key) {
+                        inner.attributes.insert(key, attr);
                     }
                 }
             }
             ErrorWhenDuplicate => {
                 let mut inner = self.inner.write();
-                let other_inner = other.inner.read();
-                for (k, v) in other_inner.attributes.iter() {
-                    if inner.attributes.contains_key(k) {
+                let other_inner = update.attributes.clone();
+                for attr in other_inner {
+                    let key = (attr.creator.clone(), attr.name.clone());
+                    if inner.attributes.contains_key(&key) {
                         anyhow::bail!(
                             "Attribute with name '{}' created by '{}' already exists in the frame.",
-                            k.1,
-                            k.0
+                            key.1,
+                            key.0
                         );
                     }
-                    inner.attributes.insert(k.clone(), v.clone());
+                    inner.attributes.insert(key, attr);
                 }
             }
             PrefixDuplicates(prefix) => {
                 let mut inner = self.inner.write();
-                let other_inner = other.inner.read();
-                for (k, v) in other_inner.attributes.iter() {
-                    if inner.attributes.contains_key(k) {
-                        let mut new_key = k.clone();
+                let other_inner = update.attributes.clone();
+                for attr in other_inner {
+                    let key = (attr.creator.clone(), attr.name.clone());
+                    if inner.attributes.contains_key(&key) {
+                        let mut new_key = key.clone();
                         new_key.1 = format!("{}{}", prefix, new_key.1);
-                        inner.attributes.insert(new_key, v.clone());
+                        inner.attributes.insert(new_key, attr);
                     } else {
-                        inner.attributes.insert(k.clone(), v.clone());
+                        inner.attributes.insert(key, attr);
                     }
                 }
             }
@@ -1176,7 +1184,7 @@
     #[pyo3(name = "update_attributes")]
     pub fn update_attributes_gil(
         &self,
-        other: VideoFrame,
+        other: VideoFrameUpdate,
         update_policy: PyAttributeUpdateCollisionResolutionPolicy,
     ) -> PyResult<()> {
         no_gil(|| self.update_attributes(&other, &update_policy.inner))
@@ -1189,16 +1197,11 @@
     use crate::primitives::attribute::{
         AttributeMethods, AttributeUpdateCollisionResolutionPolicy, AttributeValueVariant,
     };
-    use crate::primitives::message::video::object::InnerObjectBuilder;
+    use crate::primitives::message::video::object::InnerVideoObjectBuilder;
     use crate::primitives::message::video::query::{eq, one_of, Query};
     use crate::primitives::{
-<<<<<<< HEAD
         Attribute, AttributeBuilder, AttributeValue, ObjectModification, RBBox, SetDrawLabelKind,
-        VideoObject,
-=======
-        Attribute, AttributeBuilder, AttributeValue, Object, ObjectModification, RBBox,
-        SetDrawLabelKind,
->>>>>>> ece7cd99
+        VideoFrameUpdate, VideoObject,
     };
     use crate::test::utils::{gen_frame, gen_object, s};
     use std::sync::Arc;
@@ -1352,7 +1355,7 @@
     #[should_panic]
     fn test_panic_snapshot_no_parent_added_to_frame() {
         let parent = VideoObject::from_inner_object(
-            InnerObjectBuilder::default()
+            InnerVideoObjectBuilder::default()
                 .parent_id(None)
                 .creator(s("some-model"))
                 .label(s("some-label"))
@@ -1370,7 +1373,7 @@
     #[test]
     fn test_snapshot_with_parent_added_to_frame() {
         let parent = VideoObject::from_inner_object(
-            InnerObjectBuilder::default()
+            InnerVideoObjectBuilder::default()
                 .parent_id(None)
                 .creator(s("some-model"))
                 .label(s("some-label"))
@@ -1459,7 +1462,7 @@
     fn attach_object_with_detached_parent() {
         pyo3::prepare_freethreaded_python();
         let p = VideoObject::from_inner_object(
-            InnerObjectBuilder::default()
+            InnerVideoObjectBuilder::default()
                 .id(11)
                 .creator(s("random"))
                 .label(s("something"))
@@ -1469,7 +1472,7 @@
         );
 
         let o = VideoObject::from_inner_object(
-            InnerObjectBuilder::default()
+            InnerVideoObjectBuilder::default()
                 .id(23)
                 .creator(s("random"))
                 .label(s("something"))
@@ -1488,7 +1491,7 @@
     fn set_detached_parent_as_parent() {
         let f = gen_frame();
         let o = VideoObject::from_inner_object(
-            InnerObjectBuilder::default()
+            InnerVideoObjectBuilder::default()
                 .id(11)
                 .creator(s("random"))
                 .label(s("something"))
@@ -1599,11 +1602,17 @@
     #[test]
     fn update_attributes_error_when_dup() {
         let f = gen_frame();
-        let new_f = gen_frame();
+        let (my, _) = get_attributes();
+        f.set_attribute(my.clone());
+
+        let mut upd = VideoFrameUpdate::new();
+        upd.add_attribute(my);
+
         let res = f.update_attributes(
-            &new_f,
+            &upd,
             &AttributeUpdateCollisionResolutionPolicy::ErrorWhenDuplicate,
         );
+
         assert!(res.is_err());
     }
 
@@ -1634,11 +1643,11 @@
         let (my, their) = get_attributes();
         f.set_attribute(my);
 
-        let new_f = gen_frame();
-        new_f.set_attribute(their);
+        let mut upd = VideoFrameUpdate::new();
+        upd.add_attribute(their);
 
         let res = f.update_attributes(
-            &new_f,
+            &upd,
             &AttributeUpdateCollisionResolutionPolicy::ReplaceWithForeignWhenDuplicate,
         );
         assert!(res.is_ok());
@@ -1654,11 +1663,11 @@
         let (my, their) = get_attributes();
         f.set_attribute(my);
 
-        let new_f = gen_frame();
-        new_f.set_attribute(their);
+        let mut upd = VideoFrameUpdate::new();
+        upd.add_attribute(their);
 
         let res = f.update_attributes(
-            &new_f,
+            &upd,
             &AttributeUpdateCollisionResolutionPolicy::KeepOwnWhenDuplicate,
         );
         assert!(res.is_ok());
@@ -1674,11 +1683,11 @@
         let (my, their) = get_attributes();
         f.set_attribute(my);
 
-        let new_f = gen_frame();
-        new_f.set_attribute(their);
+        let mut upd = VideoFrameUpdate::new();
+        upd.add_attribute(their);
 
         let res = f.update_attributes(
-            &new_f,
+            &upd,
             &AttributeUpdateCollisionResolutionPolicy::PrefixDuplicates(s("conflict_")),
         );
         assert!(res.is_ok());
